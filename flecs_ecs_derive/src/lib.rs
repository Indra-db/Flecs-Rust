--- conflicted
+++ resolved
@@ -525,8 +525,6 @@
     };
 
     ProcMacroTokenStream::from(output)
-<<<<<<< HEAD
-=======
 }
 
 #[proc_macro]
@@ -553,5 +551,4 @@
             #invocations
         )*
     })
->>>>>>> 4356f06b
 }