--- conflicted
+++ resolved
@@ -959,11 +959,8 @@
 impl Parse for Term {
     fn parse(input: ParseStream) -> Result<Self> {
         let oper = input.parse::<TermOper>()?;
-<<<<<<< HEAD
         let access = input.parse::<Access>()?;
-=======
         let reference = input.parse::<Reference>()?;
->>>>>>> 587c29f6
         if peek_id(&input) {
             let initial = input.parse::<TermId>()?;
             if !input.peek(Token![,]) && !input.is_empty() {
@@ -1132,17 +1129,10 @@
         }
     };
 
-<<<<<<< HEAD
-    let access_type = match term.access {
-        Access::Write => quote! { &mut #ty },
-        Access::Read => quote! { & #ty },
-        Access::None => return None,
-=======
     let access_type = match term.reference {
         Reference::Mut => quote! { &mut #ty },
         Reference::Ref => quote! { & #ty },
         Reference::None => return None,
->>>>>>> 587c29f6
     };
 
     match &term.oper {
@@ -1304,15 +1294,6 @@
 
             // Configure access
             if !iter_term {
-<<<<<<< HEAD
-                ops.push(match &t.access {
-                    Access::Write => quote! { .inout() },
-                    Access::Read => quote! { .in() },
-                    Access::None => quote! { .inout_none() },
-                });
-            }
-
-=======
                 ops.push(match &t.reference {
                     Reference::Mut => quote! { .set_inout() },
                     Reference::Ref => quote! { .set_in() },
@@ -1329,7 +1310,6 @@
                 Access::Omitted => {}
             }
 
->>>>>>> 587c29f6
             if !ops.is_empty() || needs_accessor {
                 Some(quote! {
                     #term_accessor
