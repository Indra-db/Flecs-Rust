use std::ffi::{c_void, CStr};

use flecs_ecs::prelude::*;

mod common;
use common::*;

#[test]
fn entity_new() {
    let world = create_world();
    let entity = world.entity();
    assert!(entity.is_valid());
}

#[test]
fn entity_new_named() {
    let world = create_world();
    let entity = world.entity_named(c"test");

    assert!(entity.is_valid());
    assert_eq!(entity.name(), "test");
}

#[test]
fn entity_new_named_from_scope() {
    let world = create_world();
    let entity = world.entity_named(c"Foo");
    assert!(entity.is_valid());

    let prev = world.set_scope_id(entity);
    let child = world.entity_named(c"Bar");
    assert!(child.is_valid());

    world.set_scope_id(prev);

    assert_eq!(child.name(), "Bar");
    assert_eq!(child.path().unwrap(), "::Foo::Bar");
}

#[test]
fn entity_new_nested_named_from_nested_scope() {
    // Create a world
    let world = create_world();

    // Create an entity with nested name "Foo::Bar"
    let entity = world.entity_named(CStr::from_bytes_with_nul(b"Foo::Bar\0").unwrap());

    // Verify that the entity exists and its name and path are correct
    assert!(entity.is_valid());
    assert_eq!(entity.name(), "Bar");
    assert_eq!(entity.path().unwrap(), "::Foo::Bar");

    // Set the current scope to `entity`
    let prev = world.set_scope_id(entity);

    // Create a child entity with nested name "Hello::World" under the current scope
    let child = world.entity_named(CStr::from_bytes_with_nul(b"Hello::World\0").unwrap());

    // Verify that the child entity exists
    assert!(child.is_valid());

    // Restore the previous scope
    world.set_scope_id(prev);

    // Verify the name and hierarchical path of the child entity
    assert_eq!(child.name(), "World");
    assert_eq!(child.path().unwrap(), "::Foo::Bar::Hello::World");
}

#[test]
fn entity_new_add() {
    let world = create_world();

    let entity = world.entity().add::<Position>();

    assert!(entity.is_valid());
    assert!(entity.has::<Position>());
}

#[test]
fn entity_new_add_2() {
    let world = create_world();

    let entity = world.entity().add::<Position>().add::<Velocity>();

    assert!(entity.is_valid());
    assert!(entity.has::<Position>());
    assert!(entity.has::<Velocity>());
}

#[test]
fn entity_new_set() {
    // Create a world
    let world = create_world();

    // Create an entity and set the Position component data
    let entity = world.entity().set(Position { x: 10, y: 20 });

    // Verify that the entity exists
    assert!(entity.is_valid());

    // Verify that the entity has the Position component
    assert!(entity.has::<Position>());

    // Verify the component data
    let p = entity.try_get::<Position>().unwrap();
    assert_eq!(p.x, 10);
    assert_eq!(p.y, 20);
}

#[test]
fn entity_new_set_2() {
    let world = create_world();

    let entity = world
        .entity()
        .set(Position { x: 10, y: 20 })
        .set(Velocity { x: 1, y: 2 });

    assert!(entity.is_valid());
    assert!(entity.has::<Position>());
    assert!(entity.has::<Velocity>());

    let p = entity.try_get::<Position>().unwrap();
    assert_eq!(p.x, 10);
    assert_eq!(p.y, 20);

    let v = entity.try_get::<Velocity>().unwrap();
    assert_eq!(v.x, 1);
    assert_eq!(v.y, 2);
}

#[test]
fn entity_add() {
    let world = create_world();

    let entity = world.entity();

    assert!(entity.is_valid());

    entity.add::<Position>();

    assert!(entity.has::<Position>());
}

#[test]
fn entity_remove() {
    let world = create_world();

    let entity = world.entity();
    assert!(entity.is_valid());

    entity.add::<Position>();
    assert!(entity.has::<Position>());

    entity.remove::<Position>();
    assert!(!entity.has::<Position>());
}

#[test]
fn entity_set() {
    let world = create_world();

    let entity = world.entity();
    assert!(entity.is_valid());

    entity.set(Position { x: 10, y: 20 });
    assert!(entity.has::<Position>());

    let p = entity.try_get::<Position>().unwrap();
    assert_eq!(p.x, 10);
    assert_eq!(p.y, 20);
}

#[test]
fn entity_add_2() {
    let world = create_world();

    let entity = world.entity();
    assert!(entity.is_valid());

    entity.add::<Position>().add::<Velocity>();

    assert!(entity.has::<Position>());
    assert!(entity.has::<Velocity>());
}

#[test]
fn entity_add_entity() {
    let world = create_world();

    let tag = world.entity();
    assert!(tag.is_valid());

    let entity = world.entity();
    assert!(entity.is_valid());

    entity.add_id(tag);
    assert!(entity.has_id(tag));
}

#[test]
fn entity_add_childof() {
    let world = create_world();

    let parent = world.entity();
    assert!(parent.is_valid());

    let entity = world.entity();
    assert!(entity.is_valid());

    entity.add_id((flecs::ChildOf::ID, parent));
    assert!(entity.has_id((flecs::ChildOf::ID, parent)));
}

#[test]
fn entity_add_instanceof() {
    let world = create_world();

    let base = world.entity();
    assert!(base.is_valid());

    let entity = world.entity();
    assert!(entity.is_valid());

    entity.add_id((flecs::IsA::ID, base));
    assert!(entity.has_id((flecs::IsA::ID, base)));
}

#[test]
fn entity_remove_2() {
    let world = create_world();

    let entity = world.entity().add::<Position>().add::<Velocity>();

    assert!(entity.has::<Position>());
    assert!(entity.has::<Velocity>());

    entity.remove::<Position>().remove::<Velocity>();

    assert!(!entity.has::<Position>());
    assert!(!entity.has::<Velocity>());
}

#[test]
fn entity_set_2() {
    let world = create_world();

    let entity = world
        .entity()
        .set::<Position>(Position { x: 10, y: 20 })
        .set::<Velocity>(Velocity { x: 1, y: 2 });

    assert!(entity.has::<Position>());
    assert!(entity.has::<Velocity>());

    let p = entity.try_get::<Position>().unwrap();
    assert_eq!(p.x, 10);
    assert_eq!(p.y, 20);

    let v = entity.try_get::<Velocity>().unwrap();
    assert_eq!(v.x, 1);
    assert_eq!(v.y, 2);
}

#[test]
fn entity_remove_entity() {
    let world = create_world();

    let tag = world.entity();
    assert!(tag.is_valid());

    let entity = world.entity();
    assert!(entity.is_valid());

    entity.add_id(tag);
    assert!(entity.has_id(tag));

    entity.remove_id(tag);
    assert!(!entity.has_id(tag));
}

#[test]
fn entity_remove_childof() {
    let world = create_world();

    let parent = world.entity();
    assert!(parent.is_valid());

    let entity = world.entity();
    assert!(entity.is_valid());

    entity.add_id((flecs::ChildOf::ID, parent));
    assert!(entity.has_id((flecs::ChildOf::ID, parent)));

    entity.remove_id((flecs::ChildOf::ID, parent));
    assert!(!entity.has_id((flecs::ChildOf::ID, parent)));
}

#[test]
fn entity_remove_instanceof() {
    let world = create_world();

    let base = world.entity();
    assert!(base.is_valid());

    let entity = world.entity();
    assert!(entity.is_valid());

    entity.add_id((flecs::IsA::ID, base));
    assert!(entity.has_id((flecs::IsA::ID, base)));

    entity.remove_id((flecs::IsA::ID, base));
    assert!(!entity.has_id((flecs::IsA::ID, base)));
}

#[test]
fn entity_get_generic() {
    let world = create_world();
    let position = world.add::<Position>();

    let entity = world.entity().set(Position { x: 10, y: 20 });

    assert!(entity.is_valid());
    assert!(entity.has::<Position>());

    let pos_void = entity.get_untyped(position);
    assert!(!pos_void.is_null());

    let pos = unsafe { &*(pos_void as *const Position) };
    assert_eq!(pos.x, 10);
    assert_eq!(pos.y, 20);
}

#[test]
fn entity_get_generic_mut() {
    #[derive(Component, Default)]
    struct Flags {
        invoked: usize,
    };
    let world = create_world_with_flags::<Flags>();

    let position = world.component::<Position>();

    let entity = world.entity().set(Position { x: 10, y: 20 });

    assert!(entity.is_valid());
    assert!(entity.has::<Position>());

<<<<<<< HEAD
    world
        .observer::<&Position>()
        .add_event::<flecs::OnSet>()
        .each_entity(|entity, _| {
            entity.world().get_mut::<Flags>().invoked += 1;
        });
=======
    let mut invoked = false;
    world.observer::<flecs::OnSet, &Position>().each(|_| {
        invoked = true;
    });
>>>>>>> 7c3ed4e5

    let pos = entity.get_untyped_mut(position.id());
    assert!(!pos.is_null());

    let pos = unsafe { &mut *(pos as *mut Position) };
    assert_eq!(pos.x, 10);
    assert_eq!(pos.y, 20);

    entity.modified_id(position);
    assert_eq!(world.get::<Flags>().invoked, 1);
}

#[test]
fn entity_get_mut_generic_w_id() {
    let world = create_world();

    let position = world.component::<Position>();

    let entity = world.entity().set(Position { x: 10, y: 20 });

    assert!(entity.is_valid());
    assert!(entity.has::<Position>());

    let void_p = entity.get_untyped(position);
    assert!(!void_p.is_null());

    let p = unsafe { &*(void_p as *const Position) };
    assert_eq!(p.x, 10);
    assert_eq!(p.y, 20);
}

#[test]
fn entity_set_generic() {
    let world = create_world();
    let position = world.component::<Position>();

    let pos = Position { x: 10, y: 20 };

    let entity = unsafe {
        world.entity().set_ptr_w_size(
            position.id(),
            std::mem::size_of::<Position>(),
            &pos as *const _ as *const c_void,
        )
    };

    assert!(entity.has::<Position>());
    assert!(entity.has_id(position));

    let pos = entity.try_get::<Position>().unwrap();
    assert_eq!(pos.x, 10);
    assert_eq!(pos.y, 20);
}

#[test]
fn entity_set_generic_no_size() {
    let world = create_world();
    let position = world.component::<Position>();

    let pos = Position { x: 10, y: 20 };

    let entity = unsafe {
        world
            .entity()
            .set_ptr(position.id(), &pos as *const _ as *const c_void)
    };

    assert!(entity.has::<Position>());
    assert!(entity.has_id(position));

    let pos = entity.try_get::<Position>().unwrap();
    assert_eq!(pos.x, 10);
    assert_eq!(pos.y, 20);
}

#[test]
fn entity_add_role() {
    let world = create_world();
    let entity = world.entity();

    let entity = entity.add_flags(flecs::Pair::ID);

    assert_eq!(entity.id() & flecs::Pair::ID, flecs::Pair::ID);
}

#[test]
fn entity_remove_role() {
    let world = create_world();
    let entity = world.entity();
    let id = entity;

    let entity = entity.add_flags(flecs::Pair::ID);
    assert_eq!(entity.id() & flecs::Pair::ID, flecs::Pair::ID);

    let entity = entity.remove_flags();
    assert_eq!(entity, id);
}

#[test]
fn entity_has_role() {
    let world = create_world();
    let entity = world.entity();

    let entity = entity.add_flags(flecs::Pair::ID);
    assert!(entity.has_flags_for(flecs::Pair::ID));

    let entity = entity.remove_flags();
    assert!(!entity.has_flags_for(flecs::Pair::ID));
}

#[test]
fn entity_pair_role() {
    let world = create_world();
    let entity = world.entity();
    let entity2 = world.entity();

    let pair: IdView = IdView::new_from(&world, (entity, entity2));
    let pair = pair.add_flags(flecs::Pair::ID);

    assert!(pair.has_flags_for(flecs::Pair::ID));

    let rel = pair.first_id();
    let obj = pair.second_id();

    assert_eq!(rel, entity);
    assert_eq!(obj, entity2);
}

#[test]
fn entity_equals() {
    let world = create_world();
    let e1 = world.entity();
    let e2 = world.entity();

    let e1_2 = e1;
    let e2_2 = e2;

    assert!(e1 == e1_2);
    assert!(e2 == e2_2);
    assert!(e1 >= e1_2);
    assert!(e1 <= e1_2);
    assert!(e2 >= e2_2);
    assert!(e2 <= e2_2);
    assert!(e1 != e2);

    assert!(e2 != e1_2);
    assert!(e1 != e2_2);
    assert!(e2 > e1_2);
    assert!(e1 < e2_2);
    assert!(e2 == e2);
}

#[test]
fn entity_compare_0() {
    let world = create_world();
    let e = world.entity();
    let e0 = world.entity_from_id(0);
    let e0_2 = world.entity_from_id(0);

    assert!(e != e0);
    assert!(e > e0);
    assert!(e >= e0);
    assert!(e0 < e);
    assert!(e0 <= e);

    assert!(e0 == e0_2);
    assert!(e0 >= e0_2);
    assert!(e0 <= e0_2);
}

#[test]
fn entity_compare_literal() {
    let world = create_world();

    let e1 = world.entity_from_id(500);
    let e2 = world.entity_from_id(600);

    assert_eq!(e1, 500);
    assert_eq!(e2, 600);

    assert_ne!(e1, 600);
    assert_ne!(e2, 500);

    assert!(e1 >= 500);
    assert!(e2 >= 600);

    assert!(e1 <= 500);
    assert!(e2 <= 600);

    assert!(e1 <= 600);
    assert!(e2 >= 500);

    assert!(e1 < 600);
    assert!(e2 > 500);

    assert!(e2 != 500);
    assert!(e1 != 600);

    assert!(e2 == 600);
    assert!(e1 == 500);

    assert!(e1 < 600);
    assert!(e2 > 500);
}

#[test]
fn entity_greater_than() {
    let world = create_world();

    let e1 = world.entity();
    let e2 = world.entity();

    assert!(e2 > e1);
    assert!(e2 >= e1);
}

#[test]
fn entity_less_than() {
    let world = create_world();

    let e1 = world.entity();
    let e2 = world.entity();

    assert!(e1 < e2);
    assert!(e1 <= e2);
}

#[test]
fn entity_not_0_or_1() {
    let world = create_world();

    let e = world.entity();

    let id = e;

    assert_ne!(id, 0);
    assert_ne!(id, 1);
}

#[test]
fn entity_has_childof() {
    let world = create_world();

    let parent = world.entity();

    let child = world.entity().add_id((flecs::ChildOf::ID, parent));

    assert!(child.has_id((flecs::ChildOf::ID, parent)));
}

#[test]
fn entity_has_instanceof() {
    let world = create_world();

    let base = world.entity();

    let instance = world.entity().add_id((flecs::IsA::ID, base));

    assert!(instance.has_id((flecs::IsA::ID, base)));
}

#[test]
fn entity_has_instanceof_indirect() {
    let world = create_world();

    let base_of_base = world.entity();
    let base = world.entity().add_id((flecs::IsA::ID, base_of_base));

    let instance = world.entity().add_id((flecs::IsA::ID, base));

    assert!(instance.has_id((flecs::IsA::ID, base_of_base)));
}

#[test]
fn entity_null_string() {
    let world = create_world();

    let entity = world.entity();

    assert_eq!(entity.name(), "");
}

#[test]
fn entity_none_string() {
    let world = create_world();

    let entity = world.entity();

    assert_eq!(entity.get_name(), None);
}

#[test]
fn entity_set_name() {
    let world = create_world();

    let entity = world.entity();

    entity.set_name(c"Foo");

    assert_eq!(entity.name(), "Foo");
}

#[test]
fn entity_set_name_optional() {
    let world = create_world();

    let entity = world.entity();

    entity.set_name(c"Foo");

    assert_eq!(entity.get_name(), Some("Foo"));
}

#[test]
fn entity_change_name() {
    let world = create_world();

    let entity = world.entity_named(c"Bar");
    assert_eq!(entity.name(), "Bar");

    entity.set_name(c"Foo");
    assert_eq!(entity.name(), "Foo");

    entity.set_name(c"Bar");
    assert_eq!(entity.name(), "Bar");
}

#[test]
fn entity_delete() {
    let world = create_world();

    let entity = world.entity().add::<Position>().add::<Velocity>();

    entity.destruct();
    assert!(!entity.is_alive());

    let entity2 = world.entity();

    assert_eq!(*entity2.id() as u32, *entity.id() as u32);
    assert_ne!(entity2, entity);
}

#[test]
fn entity_clear() {
    let world = create_world();

    let entity = world.entity().add::<Position>().add::<Velocity>();

    entity.clear();
    assert!(!entity.has::<Position>());
    assert!(!entity.has::<Velocity>());

    let entity2 = world.entity();
    assert!(entity2 > entity);
}

#[test]
fn entity_force_owned() {
    let world = create_world();

    let prefab = world
        .prefab()
        .add::<Position>()
        .add::<Velocity>()
        .override_type::<Position>();

    let entity = world.entity().add_id((flecs::IsA::ID, prefab));

    assert!(entity.has::<Position>());
    assert!(entity.owns::<Position>());
    assert!(entity.has::<Velocity>());
    assert!(!entity.owns::<Velocity>());
}

#[test]
fn entity_force_owned_2() {
    let world = create_world();

    let prefab = world
        .prefab()
        .add::<Position>()
        .add::<Velocity>()
        .override_type::<Position>()
        .override_type::<Velocity>();

    let entity = world.entity().add_id((flecs::IsA::ID, prefab));

    assert!(entity.has::<Position>());
    assert!(entity.owns::<Position>());
    assert!(entity.has::<Velocity>());
    assert!(entity.owns::<Velocity>());
}

#[test]
fn entity_force_owned_nested() {
    let world = create_world();

    let prefab = world
        .prefab()
        .add::<Position>()
        .add::<Velocity>()
        .override_type::<Position>();

    let prefab_2 = world.entity().add_id((flecs::IsA::ID, prefab));

    let entity = world.entity().add_id((flecs::IsA::ID, prefab_2));

    assert!(entity.has::<Position>());
    assert!(entity.owns::<Position>());
    assert!(entity.has::<Velocity>());
    assert!(!entity.owns::<Velocity>());
}

#[test]
fn entity_tag_has_size_zero() {
    let world = create_world();

    let comp = world.component::<TagA>();
    let ptr = comp.try_get::<EcsComponent>().unwrap();

    assert_eq!(ptr.size, 0);
    assert_eq!(ptr.alignment, 0);
}

#[test]
fn entity_get_null_name() {
    let world = create_world();

    let entity = world.entity();
    let name = entity.get_name();
    assert_eq!(name, None);
}

#[test]
fn entity_get_target() {
    let world = create_world();

    let rel = world.entity();

    let obj1 = world.entity().add::<Position>();
    let obj2 = world.entity().add::<Velocity>();
    let obj3 = world.entity().add::<Mass>();
    let child = world
        .entity()
        .add_id((rel, obj1))
        .add_id((rel, obj2))
        .add_id((rel, obj3));

    let mut target = child.target_id(rel, 0);
    assert!(target.is_valid());
    assert_eq!(target, obj1);

    target = child.target_id(rel, 1);
    assert!(target.is_valid());
    assert_eq!(target, obj2);

    target = child.target_id(rel, 2);
    assert!(target.is_valid());
    assert_eq!(target, obj3);

    target = child.target_id(rel, 3);
    assert!(!target.is_valid());
}

#[test]
fn entity_get_parent() {
    let world = create_world();

    let parent = world.entity();
    let child = world.entity().child_of_id(parent);

    assert_eq!(child.target_id(flecs::ChildOf::ID, 0), parent);
    assert_eq!(child.parent(), parent);
}

/// # See also
/// * C++ tests: `Entity_is_enabled_component_enabled` + `Entity_is_disabled_component_enabled` combined
#[test]
fn entity_is_component_enabled() {
    let world = create_world();

    world.component::<Position>().add_id(flecs::CanToggle::ID);
    world.component::<Velocity>().add_id(flecs::CanToggle::ID);
    world.component::<Mass>().add::<flecs::CanToggle>();

    let entity = world
        .entity()
        .add::<Position>()
        .add::<Velocity>()
        .add::<Mass>();

    assert!(entity.is_enabled::<Position>());
    assert!(entity.is_enabled::<Velocity>());
    assert!(entity.is_enabled::<Mass>());

    entity.disable::<Position>();

    assert!(!entity.is_enabled::<Position>());
    assert!(entity.is_enabled::<Velocity>());
    assert!(entity.is_enabled::<Mass>());

    entity.disable::<Velocity>();

    assert!(!entity.is_enabled::<Position>());
    assert!(!entity.is_enabled::<Velocity>());
    assert!(entity.is_enabled::<Mass>());

    entity.disable::<Mass>();

    assert!(!entity.is_enabled::<Position>());
    assert!(!entity.is_enabled::<Velocity>());
    assert!(!entity.is_enabled::<Mass>());

    entity.enable::<Position>();

    assert!(entity.is_enabled::<Position>());
    assert!(!entity.is_enabled::<Velocity>());
    assert!(!entity.is_enabled::<Mass>());

    entity.enable::<Velocity>();

    assert!(entity.is_enabled::<Position>());
    assert!(entity.is_enabled::<Velocity>());
    assert!(!entity.is_enabled::<Mass>());

    entity.enable::<Mass>();

    assert!(entity.is_enabled::<Position>());
    assert!(entity.is_enabled::<Velocity>());
    assert!(entity.is_enabled::<Mass>());
}

//todo v4 bug flecs core
/// # See also
/// * C++ tests: `Entity_is_enabled_pair_enabled` + `Entity_is_disabled_pair_enabled` combined
//#[test]
// fn entity_is_enabled_pair() {
//     let world = create_world();

//     world.component::<Position>().add_id(flecs::CanToggle::ID);
//     world.component::<TagA>().add_id(flecs::CanToggle::ID);
//     world.component::<TagB>().add_id(flecs::CanToggle::ID);
//     world.component::<TagC>().add_id(flecs::CanToggle::ID);

//     let entity = world
//         .entity()
//         .add::<(Position, TagA)>()
//         .add::<(TagB, TagC)>()
//         .disable::<(Position, TagC)>();

//     assert!(entity.is_enabled::<(Position, TagA)>());
//     assert!(!entity.is_enabled::<(Position, TagB)>());
//     assert!(!entity.is_enabled::<(Position, TagC)>());

//     entity.enable::<(Position, TagB)>();
//     assert!(entity.is_enabled::<(Position, TagB)>());

//     entity.disable::<(Position, TagA)>();
//     assert!(!entity.is_enabled::<(Position, TagA)>());

//     entity.enable::<(Position, TagA)>();
//     entity.enable::<(Position, TagC)>();
//     assert!(entity.is_enabled::<(Position, TagA)>());
//     assert!(entity.is_enabled::<(Position, TagC)>());

//     entity.disable::<(Position, TagB)>();
//     assert!(!entity.is_enabled::<(Position, TagB)>());
// }

//todo v4 bug flecs core
/// # See also
/// * C++ tests: `Entity_is_disabled_pair_enabled_w_tgt_id` + `Entity_is_enabled_pair_enabled_w_tgt_id` +
///  `Entity_is_pair_enabled_w_tgt_id` + `Entity_is_disabled_pair_enabled_w_ids` +
/// `Entity_is_enabled_pair_enabled_w_ids` + `Entity_is_pair_enabled_w_ids` combined
//#[test]
// fn entity_is_enabled_pair_ids() {
//     let world = create_world();

//     let rel = world.entity();
//     let tgt_a = world.entity();
//     let tgt_b = world.entity();

//     let e = world.entity().add_id((rel, tgt_a));

//     assert!(e.is_enabled_id((rel, tgt_a)));
//     assert!(!e.is_enabled_id((rel, tgt_b)));

//     e.disable_id((rel, tgt_a));
//     assert!(!e.is_enabled_id((rel, tgt_a)));

//     e.enable_id((rel, tgt_a));
//     assert!(e.is_enabled_id((rel, tgt_a)));

//     e.add_id((rel, tgt_b)).disable_id((rel, tgt_b));
//     assert!(!e.is_enabled_id((rel, tgt_b)));

//     e.enable_id((rel, tgt_b));
//     assert!(e.is_enabled_id((rel, tgt_b)));
// }
#[test]
fn entity_is_first_enabled() {
    let world = create_world();

    let tgt_a = world.entity();
    let tgt_b = world.entity();

    let e = world.entity().add_first::<Position>(tgt_a);

    assert!(e.is_enabled_first::<Position>(tgt_a));
    assert!(!e.is_enabled_first::<Position>(tgt_b));
}

#[test]
fn entity_get_type() {
    let world = create_world();

    let entity = world.entity();
    assert!(entity.is_valid());

    {
        let type_1 = entity.archetype();
        assert_eq!(type_1.count(), 0);
    }

    entity.add::<Position>();

    {
        let type_2 = entity.archetype();
        assert_eq!(type_2.count(), 1);
        assert_eq!(type_2[0], world.id_from::<Position>());
    }

    entity.add::<Velocity>();
    let type_3 = entity.archetype();
    assert_eq!(type_3.count(), 2);
    assert_eq!(type_3[1], world.id_from::<Velocity>());
}

#[test]
fn entity_get_nonempty_type() {
    let world = create_world();

    let entity = world.entity().add::<Position>();
    assert!(entity.is_valid());

    let type_1 = entity.archetype();
    assert_eq!(type_1.count(), 1);
    assert_eq!(type_1.get(0).unwrap(), world.id_from::<Position>());

    let type_2 = entity.archetype();
    assert_eq!(type_2.count(), 1);
    assert_eq!(type_2.get(0).unwrap(), world.id_from::<Position>());
}

#[test]
fn entity_set_no_copy() {
    let world = create_world();

    let entity = world.entity().set(Pod::new(10));

    let clone_invoked = entity.try_get::<Pod>().unwrap().clone_count;

    assert_eq!(clone_invoked, 0);

    assert!(entity.has::<Pod>());

    let p = entity.try_get::<Pod>();

    assert!(p.is_some());

    let p = p.unwrap();

    assert_eq!(p.value, 10);
}

#[test]
fn entity_set_copy() {
    let world = create_world();

    let entity = world.entity().set(Pod::new(10));

    let entity_dupl = entity.duplicate(true);

    let clone_invoked = entity_dupl.try_get::<Pod>().unwrap().clone_count;

    assert_eq!(clone_invoked, 1);

    assert!(entity.has::<Pod>());
    let p = entity.try_get::<Pod>();
    assert!(p.is_some());
    let p = p.unwrap();
    assert_eq!(p.value, 10);

    assert!(entity_dupl.has::<Pod>());
    let p = entity_dupl.try_get::<Pod>();
    assert!(p.is_some());
    let p = p.unwrap();
    assert_eq!(p.value, 10);
}

#[test]
fn entity_set_deduced() {
    let world = create_world();

    let entity = world.entity().set(Position { x: 10, y: 20 });

    assert!(entity.has::<Position>());

    let p = entity.try_get::<Position>();
    assert!(p.is_some());
    let p = p.unwrap();
    assert_eq!(p.x, 10);
    assert_eq!(p.y, 20);
}

#[test]
fn entity_override() {
    let world = create_world();

    let base = world.entity().override_type::<Position>();

    let entity = world.entity().add_id((flecs::IsA::ID, base));

    assert!(entity.has::<Position>());
    assert!(entity.owns::<Position>());
}

#[test]
fn entity_override_id() {
    let world = create_world();

    let tag_a = world.entity();
    let tag_b = world.entity();

    let base = world.entity().override_id(tag_a).add_id(tag_b);

    let entity = world.entity().add_id((flecs::IsA::ID, base));

    assert!(entity.has_id(tag_a));
    assert!(entity.owns_id(tag_a));

    assert!(entity.has_id(tag_b));
    assert!(!entity.owns_id(tag_b));
}

#[test]
fn entity_override_pair_w_tgt_id() {
    let world = create_world();

    let tgt_a = world.entity();
    let tgt_b = world.entity();

    let base = world
        .entity()
        .override_first::<Position>(tgt_a)
        .add_first::<Position>(tgt_b);

    let entity = world.entity().add_id((flecs::IsA::ID, base));

    assert!(entity.has_first::<Position>(tgt_a));
    assert!(entity.owns_first::<Position>(tgt_a));

    assert!(entity.has_first::<Position>(tgt_b));
    assert!(!entity.owns_first::<Position>(tgt_b));
}

#[test]
fn entity_override_pair_w_ids() {
    let world = create_world();

    let rel = world.entity();
    let tgt_a = world.entity();
    let tgt_b = world.entity();

    let base = world
        .entity()
        .override_id((rel, tgt_a))
        .add_id((rel, tgt_b));

    let entity = world.entity().add_id((flecs::IsA::ID, base));

    assert!(entity.has_id((rel, tgt_a)));
    assert!(entity.owns_id((rel, tgt_a)));

    assert!(entity.has_id((rel, tgt_b)));
    assert!(!entity.owns_id((rel, tgt_b)));
}

#[test]
fn entity_override_pair() {
    let world = create_world();

    let base = world
        .entity()
        .override_type::<(Position, TagA)>()
        .add::<(Position, TagB)>();

    let entity = world.entity().add_id((flecs::IsA::ID, base));

    assert!(entity.has::<(Position, TagA)>());
    assert!(entity.owns::<(Position, TagA)>());

    assert!(entity.has::<(Position, TagB)>());
    assert!(!entity.owns::<(Position, TagB)>());
}

#[test]
fn entity_set_override() {
    let world = create_world();

    let base = world.entity().set_override(Position { x: 10, y: 20 });

    let entity = world.entity().add_id((flecs::IsA::ID, base));

    assert!(entity.has::<Position>());
    assert!(entity.owns::<Position>());

    let p = entity.try_get::<Position>();
    assert!(p.is_some());
    let p = p.unwrap();
    assert_eq!(p.x, 10);
    assert_eq!(p.y, 20);

    let p_base = base.try_get::<Position>();
    assert!(p_base.is_some());
    let p_base = p_base.unwrap();
    assert_eq!(p_base.x, 10);
    assert_eq!(p_base.y, 20);
}

#[test]
fn entity_set_override_lvalue() {
    let world = create_world();

    let plvalue = Position { x: 10, y: 20 };

    let base = world.entity().set_override(plvalue);

    let entity = world.entity().add_id((flecs::IsA::ID, base));

    assert!(entity.has::<Position>());
    assert!(entity.owns::<Position>());

    let p = entity.try_get::<Position>();
    assert!(p.is_some());
    let p = p.unwrap();
    assert_eq!(p.x, 10);
    assert_eq!(p.y, 20);

    let p_base = base.try_get::<Position>();
    assert!(p_base.is_some());
    let p_base = p_base.unwrap();
    assert_eq!(p_base.x, 10);
    assert_eq!(p_base.y, 20);
}

#[test]
fn entity_set_override_pair() {
    let world = create_world();

    let base = world
        .entity()
        .set_override_first::<PositionPair, TagA>(PositionPair { x: 10, y: 20 });

    let entity = world.entity().add_id((flecs::IsA::ID, base));

    assert!(entity.has::<(PositionPair, TagA)>());
    assert!(entity.owns::<(PositionPair, TagA)>());

    let p = entity.try_get_first::<PositionPair, TagA>();
    assert!(p.is_some());
    let p = p.unwrap();
    assert_eq!(p.x, 10);
    assert_eq!(p.y, 20);

    let p_base = base.try_get_first::<PositionPair, TagA>();
    assert!(p_base.is_some());
    let p_base = p_base.unwrap();
    assert_eq!(p_base.x, 10);
    assert_eq!(p_base.y, 20);
}

#[test]
fn entity_set_override_pair_w_tgt_id() {
    let world = create_world();

    let tgt = world.entity();

    let base = world
        .entity()
        .set_override_first_id::<Position>(Position { x: 10, y: 20 }, tgt);

    let entity = world.entity().add_id((flecs::IsA::ID, base));

    assert!(entity.has_first::<Position>(tgt));
    assert!(entity.owns_first::<Position>(tgt));

    let p = entity.try_get_first_id::<Position>(tgt);
    assert!(p.is_some());
    let p = p.unwrap();
    assert_eq!(p.x, 10);
    assert_eq!(p.y, 20);

    let p_base = base.try_get_first_id::<Position>(tgt);
    assert!(p_base.is_some());
    let p_base = p_base.unwrap();
    assert_eq!(p_base.x, 10);
    assert_eq!(p_base.y, 20);
}

#[test]
fn entity_set_override_pair_w_rel_tag() {
    let world = create_world();

    let base = world
        .entity()
        .set_override_second::<TagA, PositionPair>(PositionPair { x: 10, y: 20 });

    let entity = world.entity().add_id((flecs::IsA::ID, base));

    assert!(entity.has::<(TagA, PositionPair)>());
    assert!(entity.owns::<(TagA, PositionPair)>());

    let p = entity.try_get_second::<TagA, PositionPair>();
    assert!(p.is_some());
    let p = p.unwrap();
    assert_eq!(p.x, 10);
    assert_eq!(p.y, 20);

    let p_base = base.try_get_second::<TagA, PositionPair>();
    assert!(p_base.is_some());
    let p_base = p_base.unwrap();
    assert_eq!(p_base.x, 10);
    assert_eq!(p_base.y, 20);
}

#[test]
fn entity_name() {
    let world = create_world();

    let entity = world.entity_named(c"Foo");

    assert_eq!(entity.name(), "Foo");
    assert_eq!(entity.get_name(), Some("Foo"));
    assert_eq!(entity.name_cstr(), c"Foo");
    assert_eq!(entity.get_name_cstr(), Some(c"Foo"));
}

#[test]
fn entity_name_empty() {
    let world = create_world();

    let entity = world.entity();

    assert_eq!(entity.name(), "");
    assert_eq!(entity.get_name(), None);
    assert_eq!(entity.name_cstr(), c"");
    assert_eq!(entity.get_name_cstr(), None);
}

#[test]
fn entity_path() {
    let world = create_world();

    let parent = world.entity_named(c"parent");
    world.set_scope_id(parent.id());
    let child = world.entity_named(c"child");

    assert_eq!(&child.path().unwrap(), "::parent::child");
}

#[test]
fn entity_path_from() {
    let world = create_world();

    let parent = world.entity_named(c"parent");
    world.set_scope_id(parent.id());
    let child = world.entity_named(c"child");
    world.set_scope_id(child.id());
    let grandchild = world.entity_named(c"grandchild");

    assert_eq!(&grandchild.path().unwrap(), "::parent::child::grandchild");
    assert_eq!(
        &grandchild.path_from_id(parent).unwrap(),
        "child::grandchild"
    );
}

#[test]
fn entity_path_from_type() {
    let world = create_world();

    let parent = world.entity_named(c"parent");
    world.set_scope_id(parent.id());
    let child = world.entity_named(c"child");
    world.set_scope_id(child.id());
    let grandchild = world.entity_named(c"grandchild");

    assert_eq!(&grandchild.path().unwrap(), "::parent::child::grandchild");
    assert_eq!(
        &grandchild.path_from_id(parent).unwrap(),
        "child::grandchild"
    );
}

#[test]
fn entity_path_custom_sep() {
    let world = create_world();

    let parent = world.entity_named(c"parent");
    world.set_scope_id(parent.id());
    let child = world.entity_named(c"child");

    assert_eq!(&child.path_w_sep(c"_", c"?").unwrap(), "?parent_child");
}

#[test]
fn entity_path_from_custom_sep() {
    let world = create_world();

    let parent = world.entity_named(c"parent");
    world.set_scope_id(parent.id());
    let child = world.entity_named(c"child");
    world.set_scope_id(child.id());
    let grandchild = world.entity_named(c"grandchild");

    assert_eq!(
        &grandchild.path_w_sep(c"_", c"?").unwrap(),
        "?parent_child_grandchild"
    );
    assert_eq!(
        &grandchild.path_from_id_w_sep(parent, c"_", c"::").unwrap(),
        "child_grandchild"
    );
}

#[test]
fn entity_path_from_type_custom_sep() {
    let world = create_world();

    let parent = world.entity_from::<Parent>();
    world.set_scope_id(parent.id());
    let child = world.entity_named(c"child");
    world.set_scope_id(child.id());
    let grandchild = world.entity_named(c"grandchild");

    assert_eq!(
        &grandchild.path_w_sep(c"_", c"?").unwrap(),
        "?entity_test_common_Parent_child_grandchild"
    );
    assert_eq!(
        &grandchild.path_from_id_w_sep(parent, c"_", c"::").unwrap(),
        "child_grandchild"
    );
}

#[test]
fn entity_implicit_path_to_char() {
    let world = create_world();

    let entity = world.entity_named(c"Foo::Bar");
    assert!(entity.is_valid());
    assert_eq!(entity.name(), "Bar");
    assert_eq!(entity.path().unwrap(), "::Foo::Bar");
}

#[test]
fn entity_implicit_type_str_to_char() {
    let world = create_world();

    let entity = world.entity_named(c"Foo");
    assert!(entity.is_valid());

    assert_eq!(entity.archetype().to_string().unwrap(), "(Identifier,Name)");
}

#[test]
fn entityview_to_entity_to_entity_view() {
    let world = create_world();

    let entity = world.entity().set(Position { x: 10, y: 20 });
    assert!(entity.is_valid());

    let entity_id = entity.id();

    let entity_view = entity_id.entity_view(&world);
    assert!(entity_view.is_valid());
    assert_eq!(entity, entity_view);

    let p = entity_view.try_get::<Position>().unwrap();
    assert_eq!(p.x, 10);
    assert_eq!(p.y, 20);
}

#[test]
fn entity_entity_view_to_entity_world() {
    let world = create_world();
    let entity = world.entity().set(Position { x: 10, y: 20 });
    assert!(entity.is_valid());
    let entity_id = entity.id();

    let entity_view = entity_id.entity_view(&world);
    assert!(entity_view.is_valid());
    assert_eq!(entity, entity_view);

    let entity_mut = entity_view.mut_current_stage(&world);
    entity_mut.set(Position { x: 10, y: 20 });

    assert!(entity_view.has::<Position>());
    let p = entity_view.try_get::<Position>().unwrap();
    assert_eq!(p.x, 10);
    assert_eq!(p.y, 20);
}

#[test]
fn entity_entity_view_to_entity_stage() {
    let world = create_world();

    let entity_view: EntityView = world.entity();
    let stage = world.stage(0);

    world.readonly_begin(false);

    let entity_mut = entity_view.mut_current_stage(stage);
    entity_mut.set(Position { x: 10, y: 20 });
    assert!(!entity_mut.has::<Position>());

    world.readonly_end();

    assert!(entity_mut.has::<Position>());
    assert!(entity_view.has::<Position>());

    let p = entity_view.try_get::<Position>().unwrap();
    assert_eq!(p.x, 10);
    assert_eq!(p.y, 20);
}

#[test]
fn entity_create_entity_view_from_stage() {
    let world = create_world();
    let stage = world.stage(0);

    world.readonly_begin(false);
    let entity_view: EntityView = stage.entity();

    world.readonly_end();

    let entity_mut = entity_view.mut_current_stage(&world);
    entity_mut.set(Position { x: 10, y: 20 });
    assert!(entity_view.has::<Position>());

    let p = entity_view.try_get::<Position>().unwrap();
    assert_eq!(p.x, 10);
    assert_eq!(p.y, 20);
}

#[test]
fn entity_set_template() {
    let world = create_world();
    let entity = world.entity().set(Template::<Position> {
        value: Position { x: 10, y: 20 },
    });

    let pos = entity.try_get::<Template<Position>>().unwrap();
    assert_eq!(pos.value.x, 10);
    assert_eq!(pos.value.y, 20);
}

#[test]
fn entity_get_1_component_w_callback() {
    let world = create_world();
    let e_1 = world
        .entity()
        .set(Position { x: 10, y: 20 })
        .set(Velocity { x: 1, y: 2 });
    let e_2 = world.entity().set(Position { x: 11, y: 22 });
    let e_3 = world.entity().set(Velocity { x: 1, y: 2 });

    assert!(e_1.get_callback::<Position>(|p| {
        assert_eq!(p.x, 10);
        assert_eq!(p.y, 20);
    }));

    assert!(e_2.get_callback::<Position>(|p| {
        assert_eq!(p.x, 11);
        assert_eq!(p.y, 22);
    }));

    assert!(!e_3.get_callback::<Position>(|_| {}));
}

#[test]
#[ignore = "get callback not implemented for multiple components"]
fn entity_get_2_components_w_callback() {
    // let world = create_world();
    // let e_1 = world
    //     .entity()
    //     .set(Position { x: 10, y: 20 })
    //     .set(Velocity { x: 1, y: 2 });
    // let e_2 = world.entity().set(Position { x: 11, y: 22 });
    // let e_3 = world.entity().set(Velocity { x: 1, y: 2 });

    // TODO get_callback does not support multiple components
}

#[test]
fn entity_get_mut_1_component_w_callback() {
    let world = create_world();
    let e_1 = world
        .entity()
        .set(Position { x: 10, y: 20 })
        .set(Velocity { x: 1, y: 2 });
    let e_2 = world.entity().set(Position { x: 11, y: 22 });
    let e_3 = world.entity().set(Velocity { x: 1, y: 2 });

    assert!(e_1.get_callback_mut::<Position>(|p| {
        assert_eq!(p.x, 10);
        assert_eq!(p.y, 20);
        p.x += 1;
        p.y += 2;
    }));

    assert!(e_2.get_callback_mut::<Position>(|p| {
        assert_eq!(p.x, 11);
        assert_eq!(p.y, 22);
        p.x += 1;
        p.y += 2;
    }));

    assert!(!e_3.get_callback_mut::<Position>(|_| {}));

    let p = e_1.try_get::<Position>().unwrap();
    assert_eq!(p.x, 11);
    assert_eq!(p.y, 22);

    let p = e_2.try_get::<Position>().unwrap();
    assert_eq!(p.x, 12);
    assert_eq!(p.y, 24);
}

#[test]
#[ignore = "get callback not implemented for multiple components"]
fn entity_get_mut_2_components_w_callback() {
    // multiple components not supported in get_callback (for now)
}

#[test]
fn entity_get_component_w_callback_nested() {
    let world = create_world();

    let e = world
        .entity()
        .set(Position { x: 10, y: 20 })
        .set(Velocity { x: 1, y: 2 });

    assert!(e.get_callback::<Position>(|p| {
        assert_eq!(p.x, 10);
        assert_eq!(p.y, 20);

        assert!(e.get_callback::<Velocity>(|v| {
            assert_eq!(v.x, 1);
            assert_eq!(v.y, 2);
        }));
    }));
}

#[test]
fn entity_get_mut_component_w_callback_nested() {
    let world = create_world();

    let e = world
        .entity()
        .set(Position { x: 10, y: 20 })
        .set(Velocity { x: 1, y: 2 });

    assert!(e.get_callback_mut::<Position>(|p| {
        assert_eq!(p.x, 10);
        assert_eq!(p.y, 20);

        assert!(e.get_callback_mut::<Velocity>(|v| {
            assert_eq!(v.x, 1);
            assert_eq!(v.y, 2);
        }));
    }));
}

// TODO set callbacks

#[test]
fn entity_defer_set_1_component() {
    let world = create_world();

    world.defer_begin();

    let e = world.entity().set(Position { x: 10, y: 20 });

    assert!(!e.has::<Position>());

    world.defer_end();

    assert!(e.has::<Position>());

    let p = e.try_get::<Position>().unwrap();
    assert_eq!(p.x, 10);
    assert_eq!(p.y, 20);
}

#[test]
fn entity_defer_set_2_components() {
    let world = create_world();

    world.defer_begin();

    let e = world
        .entity()
        .set(Position { x: 10, y: 20 })
        .set(Velocity { x: 1, y: 2 });

    assert!(!e.has::<Position>());
    assert!(!e.has::<Velocity>());

    world.defer_end();

    assert!(e.has::<Position>());
    assert!(e.has::<Velocity>());

    let p = e.get::<Position>();
    let v = e.get::<Velocity>();
    assert_eq!(p.x, 10);
    assert_eq!(p.y, 20);
    assert_eq!(v.x, 1);
    assert_eq!(v.y, 2);
}

#[test]
fn entity_defer_set_3_components() {
    let world = create_world();

    world.defer_begin();

    let e = world
        .entity()
        .set(Position { x: 10, y: 20 })
        .set(Velocity { x: 1, y: 2 })
        .set(Mass { value: 50 });

    assert!(!e.has::<Position>());
    assert!(!e.has::<Velocity>());
    assert!(!e.has::<Mass>());

    world.defer_end();

    assert!(e.has::<Position>());
    assert!(e.has::<Velocity>());
    assert!(e.has::<Mass>());

    let p = e.get::<Position>();
    let v = e.get::<Velocity>();
    let m = e.get::<Mass>();
    assert_eq!(p.x, 10);
    assert_eq!(p.y, 20);
    assert_eq!(v.x, 1);
    assert_eq!(v.y, 2);
    assert_eq!(m.value, 50);
}

#[test]
fn entity_set_2_w_on_set() {
    #[derive(Component, Default)]
    struct Flags {
        position_set: u32,
        velocity_set: u32,
    }
    let world = create_world_with_flags::<Flags>();

<<<<<<< HEAD
    world
        .observer::<&Position>()
        .add_event::<flecs::OnSet>()
        .each_entity(|entity, p| {
            entity.world().get_mut::<Flags>().position_set += 1;
            assert_eq!(p.x, 10);
            assert_eq!(p.y, 20);
        });

    world
        .observer::<&Velocity>()
        .add_event::<flecs::OnSet>()
        .each_entity(|entity, v| {
            entity.world().get_mut::<Flags>().velocity_set += 1;
            assert_eq!(v.x, 1);
            assert_eq!(v.y, 2);
        });
=======
    world.observer::<flecs::OnSet, &Position>().each(|p| {
        position_set += 1;
        assert_eq!(p.x, 10);
        assert_eq!(p.y, 20);
    });

    world.observer::<flecs::OnSet, &Velocity>().each(|v| {
        velocity_set += 1;
        assert_eq!(v.x, 1);
        assert_eq!(v.y, 2);
    });
>>>>>>> 7c3ed4e5

    let e = world
        .entity()
        .set(Position { x: 10, y: 20 })
        .set(Velocity { x: 1, y: 2 });

    assert_eq!(world.get::<Flags>().position_set, 1);
    assert_eq!(world.get::<Flags>().velocity_set, 1);

    let p = e.get::<Position>();
    assert_eq!(p.x, 10);
    assert_eq!(p.y, 20);

    let v = e.get::<Velocity>();
    assert_eq!(v.x, 1);
    assert_eq!(v.y, 2);
}

#[test]
fn entity_defer_set_2_w_on_set() {
    #[derive(Component, Default)]
    struct Flags {
        position_set: u32,
        velocity_set: u32,
    }
    let world = create_world_with_flags::<Flags>();

    world
<<<<<<< HEAD
        .observer::<&Position>()
        .add_event::<flecs::OnSet>()
        .each_entity(|e, p| {
            e.world().get_mut::<Flags>().position_set += 1;
=======
        .observer::<flecs::OnSet, &Position>()
        .each_entity(|_e, p| {
            position_set += 1;
>>>>>>> 7c3ed4e5
            assert_eq!(p.x, 10);
            assert_eq!(p.y, 20);
        });

    world
<<<<<<< HEAD
        .observer::<&Velocity>()
        .add_event::<flecs::OnSet>()
        .each_entity(|e, v| {
            e.world().get_mut::<Flags>().velocity_set += 1;
=======
        .observer::<flecs::OnSet, &Velocity>()
        .each_entity(|_e, v| {
            velocity_set += 1;
>>>>>>> 7c3ed4e5
            assert_eq!(v.x, 1);
            assert_eq!(v.y, 2);
        });

    world.defer_begin();

    let e = world
        .entity()
        .set(Position { x: 10, y: 20 })
        .set(Velocity { x: 1, y: 2 });

    assert_eq!(world.get::<Flags>().position_set, 0);
    assert_eq!(world.get::<Flags>().velocity_set, 0);

    world.defer_end();

    assert_eq!(world.get::<Flags>().position_set, 1);
    assert_eq!(world.get::<Flags>().velocity_set, 1);

    let p = e.get::<Position>();
    assert_eq!(p.x, 10);
    assert_eq!(p.y, 20);

    let v = e.get::<Velocity>();
    assert_eq!(v.x, 1);
    assert_eq!(v.y, 2);
}

#[test]
fn entity_set_2_after_set_1() {
    let world = create_world();

    let e = world.entity().set(Position { x: 5, y: 10 });

    assert!(e.has::<Position>());

    if let Some(p) = e.try_get::<Position>() {
        assert_eq!(p.x, 5);
        assert_eq!(p.y, 10);
    }

    e.set(Position { x: 10, y: 20 });
    e.set(Velocity { x: 1, y: 2 });

    if let Some(p) = e.try_get::<Position>() {
        assert_eq!(p.x, 10);
        assert_eq!(p.y, 20);
    }

    if let Some(v) = e.try_get::<Velocity>() {
        assert_eq!(v.x, 1);
        assert_eq!(v.y, 2);
    }
}

#[test]
fn entity_set_2_after_set_2() {
    let world = create_world();

    let e = world
        .entity()
        .set(Position { x: 5, y: 10 })
        .set(Velocity { x: 1, y: 2 });

    assert!(e.has::<Position>());
    assert!(e.has::<Velocity>());

    if let Some(p) = e.try_get::<Position>() {
        assert_eq!(p.x, 5);
        assert_eq!(p.y, 10);
    }

    if let Some(v) = e.try_get::<Velocity>() {
        assert_eq!(v.x, 1);
        assert_eq!(v.y, 2);
    }

    e.set(Position { x: 10, y: 20 });
    e.set(Velocity { x: 3, y: 4 });

    if let Some(p) = e.try_get::<Position>() {
        assert_eq!(p.x, 10);
        assert_eq!(p.y, 20);
    }

    if let Some(v) = e.try_get::<Velocity>() {
        assert_eq!(v.x, 3);
        assert_eq!(v.y, 4);
    }
}

#[test]
fn entity_with_self() {
    let world = create_world();

    let tag = world.entity();
    tag.with(|| {
        let e1 = world.entity();
        e1.set(SelfRef { value: e1.into() });

        let e2 = world.entity();
        e2.set(SelfRef { value: e2.into() });

        let e3 = world.entity();
        e3.set(SelfRef { value: e3.into() });
    });

    // Ensures that while Self is (implicitly) registered within the with, it
    // does not get the tag.
    assert!(!world.component::<SelfRef>().has_id(tag));

    let mut count = 0;
    let q = world.query::<()>().with_id(tag).build();

    q.each_entity(|e, _| {
        assert!(e.has_id(tag));

        if let Some(s) = e.try_get::<SelfRef>() {
            assert_eq!(s.value, e);
        }

        count += 1;
    });

    assert_eq!(count, 3);
}

#[test]
fn entity_with_relation_type_self() {
    let world = create_world();

    let bob = world.entity().with_first::<Likes>(|| {
        let e1 = world.entity();
        e1.set(SelfRef { value: e1.into() });

        let e2 = world.entity();
        e2.set(SelfRef { value: e2.into() });

        let e3 = world.entity();
        e3.set(SelfRef { value: e3.into() });
    });

    assert!(!world.component::<SelfRef>().has_first::<Likes>(bob));

    let mut count = 0;
    let q = world.query::<()>().with_first::<&Likes>(bob).build();

    q.each_entity(|e, _| {
        assert!(e.has_first::<Likes>(bob));

        if let Some(s) = e.try_get::<SelfRef>() {
            assert_eq!(s.value, e);
        }

        count += 1;
    });

    assert_eq!(count, 3);
}

#[test]
fn entity_with_relation_self() {
    let world = create_world();

    let bob = world.entity().with_first::<Likes>(|| {
        let e1 = world.entity();
        e1.set(SelfRef { value: e1.into() });

        let e2 = world.entity();
        e2.set(SelfRef { value: e2.into() });

        let e3 = world.entity();
        e3.set(SelfRef { value: e3.into() });
    });

    assert!(!world.component::<SelfRef>().has_first::<Likes>(bob));

    let mut count = 0;
    let q = world.query::<()>().with_first::<&Likes>(bob).build();

    q.each_entity(|e, _| {
        assert!(e.has_first::<Likes>(bob));

        if let Some(s) = e.try_get::<SelfRef>() {
            assert_eq!(s.value, e);
        }

        count += 1;
    });

    assert_eq!(count, 3);
}

#[test]
fn entity_with_self_w_name() {
    let world = create_world();

    let tier1 = world.entity_named(c"Tier1").with(|| {
        let tier2 = world.entity_named(c"Tier2");
        tier2.set(SelfRef {
            value: tier2.into(),
        });
    });
    let tier2 = world.try_lookup(c"Tier2");
    assert!(tier2.is_some());
    let tier2 = tier2.unwrap();
    assert!(tier2.has_id(tier1));
}

#[test]
fn entity_with_self_nested() {
    let world = create_world();

    let tier1 = world.entity_named(c"Tier1").with(|| {
        world.entity_named(c"Tier2").with(|| {
            world.entity_named(c"Tier3");
        });
    });

    let tier2 = world.try_lookup(c"Tier2").unwrap();
    let tier3 = world.try_lookup(c"Tier3").unwrap();

    assert!(tier2.has_id(tier1));
    assert!(tier3.has_id(tier2));
}

#[test]
fn entity_with_scope() {
    let world = create_world();

    let parent = world.entity_named(c"P").scope(|_| {
        let e1 = world.entity_named(c"C1");
        e1.set(SelfRef { value: e1.into() });
        let e2 = world.entity_named(c"C2");
        e2.set(SelfRef { value: e2.into() });
        let e3 = world.entity_named(c"C3");
        e3.set(SelfRef { value: e3.into() });

        assert_eq!(world.lookup(c"C1"), e1);
        assert_eq!(world.lookup(c"C2"), e2);
        assert_eq!(world.lookup(c"C3"), e3);
        assert_eq!(world.lookup(c"::P::C1"), e1);
        assert_eq!(world.lookup(c"::P::C2"), e2);
        assert_eq!(world.lookup(c"::P::C3"), e3);
    });

    // Ensure entities are created in correct scope
    assert!(world.try_lookup(c"C1").is_none());
    assert!(world.try_lookup(c"C2").is_none());
    assert!(world.try_lookup(c"C3").is_none());

    assert!(parent.try_lookup(c"C1").is_some());
    assert!(parent.try_lookup(c"C2").is_some());
    assert!(parent.try_lookup(c"C3").is_some());

    assert_eq!(world.lookup(c"P::C1"), parent.lookup(c"C1"));
    assert_eq!(world.lookup(c"P::C2"), parent.lookup(c"C2"));
    assert_eq!(world.lookup(c"P::C3"), parent.lookup(c"C3"));

    // Ensures that while self is (implicitly) registered within the with, it
    // does not become a child of the parent.
    assert!(!world
        .component::<SelfRef>()
        .has_id((flecs::ChildOf::ID, parent)));

    let mut count = 0;
    let q = world
        .query::<()>()
        .with_id((*flecs::ChildOf, parent))
        .build();

    q.each_entity(|e, _| {
        assert!(e.has_id((*flecs::ChildOf, parent)));

        if let Some(s) = e.try_get::<SelfRef>() {
            assert_eq!(s.value, e);
        }

        count += 1;
    });

    assert_eq!(count, 3);
}

#[test]
fn entity_with_scope_nested() {
    let world = create_world();

    let parent = world.entity_named(c"P").scope(|world| {
        let child = world.entity_named(c"C").scope(|world| {
            let grandchild = world.entity_named(c"GC");
            assert_eq!(grandchild, world.lookup(c"GC"));
            assert_eq!(grandchild, world.lookup(c"::P::C::GC"));
        });

        assert_eq!(world.lookup(c"C"), child);
        assert_eq!(world.lookup(c"::P::C"), child);
    });

    assert!(world.try_lookup(c"C").is_none());
    assert!(world.try_lookup(c"GC").is_none());
    assert!(world.try_lookup(c"C::GC").is_none());

    let child = world.lookup(c"P::C");
    assert!(child.has_id((flecs::ChildOf::ID, parent)));

    let grandchild = world.lookup(c"P::C::GC");
    assert!(grandchild.has_id((flecs::ChildOf::ID, child)));
}

#[test]
fn entity_with_scope_nested_same_name_as_parent() {
    let world = create_world();

    let parent = world.entity_named(c"P").scope(|world| {
        let child = world.entity_named(c"C").scope(|world| {
            let gchild = world.entity_named(c"C");
            assert_eq!(gchild, world.lookup(c"C"));
            assert_eq!(gchild, world.lookup(c"::P::C::C"));
        });

        assert_eq!(world.lookup(c"C"), child);
        assert_eq!(world.lookup(c"::P::C"), child);
    });

    assert!(world.try_lookup(c"C").is_none());
    assert!(world.try_lookup(c"C::C").is_none());

    let child = world.lookup(c"P::C");
    assert!(child.has_id((flecs::ChildOf::ID, parent)));

    let gchild = world.lookup(c"P::C::C");
    assert!(gchild.has_id((flecs::ChildOf::ID, child)));
}

#[test]
fn entity_no_recursive_lookup() {
    let world = create_world();

    let p = world.entity_named(c"P");
    let c = world.entity_named(c"C").child_of_id(p);
    let gc = world.entity_named(c"GC").child_of_id(c);

    assert_eq!(c.lookup_current_scope(c"GC"), gc);
    assert!(c.try_lookup_current_scope(c"C").is_none());
    assert!(c.try_lookup_current_scope(c"P").is_none());
}

#[test]
fn entity_defer_new_w_name() {
    let world = create_world();
    let mut e = EntityView::new_null(&world);

    world.defer(|| {
        e = world.entity_named(c"Foo");
        assert!(e.is_valid());
    });

    assert!(e.has_first::<flecs::EcsIdentifier>(flecs::Name::ID));
    assert_eq!(e.name(), "Foo");
}

#[test]
fn entity_defer_new_w_nested_name() {
    let world = create_world();
    let mut e = EntityView::new_null(&world);

    world.defer(|| {
        e = world.entity_named(c"Foo::Bar");
        assert!(e.is_valid());
    });

    assert!(e.has_first::<flecs::EcsIdentifier>(flecs::Name::ID));
    assert_eq!(e.name(), "Bar");
    assert_eq!(e.path().unwrap(), "::Foo::Bar");
}

#[test]
fn entity_defer_new_w_scope_name() {
    let world = create_world();
    let parent = world.entity_named(c"Parent");
    let mut e = EntityView::new_null(&world);

    world.defer(|| {
        parent.scope(|_w| {
            e = world.entity_named(c"Foo");
            assert!(e.is_valid());
        });
    });

    assert!(e.has_first::<flecs::EcsIdentifier>(flecs::Name::ID));
    assert_eq!(e.name(), "Foo");
    assert_eq!(e.path().unwrap(), "::Parent::Foo");
}

#[test]
fn entity_defer_new_w_scope_nested_name() {
    let world = create_world();
    let parent = world.entity_named(c"Parent");
    let mut e = EntityView::new_null(&world);

    world.defer(|| {
        parent.scope(|_w| {
            e = world.entity_named(c"Foo::Bar");
            assert!(e.is_valid());
        });
    });

    assert!(e.has_first::<flecs::EcsIdentifier>(flecs::Name::ID));
    assert_eq!(e.name(), "Bar");
    assert_eq!(e.path().unwrap(), "::Parent::Foo::Bar");
}

#[test]
fn entity_defer_new_w_scope() {
    let world = create_world();

    let parent = world.entity();
    let mut e = EntityView::new_null(&world);

    world.defer(|| {
        parent.scope(|_w| {
            e = world.entity();
            assert!(e.is_valid());
        });
    });

    assert!(e.has_first::<flecs::ChildOf>(parent));
}

#[test]
fn entity_defer_new_w_with() {
    let world = create_world();
    let mut e = EntityView::new_null(&world);
    let tag = world.entity();

    world.defer(|| {
        tag.with(|| {
            e = world.entity();
            assert!(e.is_valid());
            assert!(!e.has_id(tag));
        });
    });

    assert!(e.has_id(tag));
}

#[test]
fn entity_defer_new_w_name_scope_with() {
    let world = create_world();
    let tag = world.entity();
    let mut e = EntityView::new_null(&world);
    let parent = world.entity_named(c"Parent");

    world.defer(|| {
        tag.with(|| {
            parent.scope(|_w| {
                e = world.entity_named(c"Foo");
                assert!(e.is_valid());
                assert!(!e.has_id(tag));
            });

            assert!(!e.has_id(tag));
        });

        assert!(!e.has_id(tag));
    });

    assert!(e.has_id(tag));
    assert!(e.has_first::<flecs::EcsIdentifier>(flecs::Name::ID));
    assert_eq!(e.name(), "Foo");
    assert_eq!(e.path().unwrap(), "::Parent::Foo");
}

#[test]
fn entity_defer_new_w_nested_name_scope_with() {
    let world = create_world();
    let tag = world.entity();
    let parent = world.entity_named(c"Parent");
    let mut e = EntityView::new_null(&world);

    world.defer(|| {
        tag.with(|| {
            parent.scope(|_w| {
                e = world.entity_named(c"Foo::Bar");
                assert!(e.is_valid());
                assert!(!e.has_id(tag));
            });

            assert!(!e.has_id(tag));
        });

        assert!(!e.has_id(tag));
    });

    assert!(e.has_id(tag));
    assert!(e.has_first::<flecs::EcsIdentifier>(flecs::Name::ID));
    assert_eq!(e.name(), "Bar");
    assert_eq!(e.path().unwrap(), "::Parent::Foo::Bar");
}

#[test]
fn entity_defer_w_with_implicit_component() {
    let world = create_world();
    let mut e = EntityView::new_null(&world);

    world.defer(|| {
        world.with::<Tag>(|| {
            e = world.entity();
            assert!(!e.has::<Tag>());
        });

        assert!(!e.has::<Tag>());
    });

    assert!(e.has::<Tag>());
}

#[test]
fn entity_defer_suspend_resume() {
    let world = create_world();
    let e = world.entity();

    world.defer(|| {
        e.set(Position { x: 10, y: 20 });
        assert!(!e.has::<Position>());

        world.defer_suspend();
        e.set(Velocity { x: 1, y: 2 });
        assert!(!e.has::<Position>());
        assert!(e.has::<Velocity>());
        world.defer_resume();

        assert!(!e.has::<Position>());
        assert!(e.has::<Velocity>());
    });

    assert!(e.has::<Position>());
    assert!(e.has::<Velocity>());
}

#[test]
fn entity_with_after_builder_method() {
    let world = create_world();

    let a = world.entity().set(Position { x: 10, y: 20 }).with(|| {
        world.entity_named(c"X");
    });

    let b = world
        .entity()
        .set(Position { x: 30, y: 40 })
        .with_first::<Likes>(|| {
            world.entity_named(c"Y");
        });

    let c = world
        .entity()
        .set(Position { x: 50, y: 60 })
        .with_first_id(*flecs::IsA, || {
            world.entity_named(c"Z");
        });

    let pos = a.get::<Position>();
    assert_eq!(pos.x, 10);
    assert_eq!(pos.y, 20);

    let pos = b.get::<Position>();
    assert_eq!(pos.x, 30);
    assert_eq!(pos.y, 40);

    let pos = c.get::<Position>();
    assert_eq!(pos.x, 50);
    assert_eq!(pos.y, 60);

    let x = world.lookup(c"X");
    assert!(x.has_id(a));

    let y = world.lookup(c"Y");
    assert!(y.has_first::<Likes>(b));

    let z = world.lookup(c"Z");
    assert!(z.has_id((*flecs::IsA, c)));
}

#[test]
fn entity_with_before_builder_method() {
    let world = create_world();

    let a = world
        .entity()
        .with(|| {
            world.entity_named(c"X");
        })
        .set(Position { x: 10, y: 20 });

    let b = world
        .entity()
        .with_first::<Likes>(|| {
            world.entity_named(c"Y");
        })
        .set(Position { x: 30, y: 40 });

    let c = world
        .entity()
        .with_first_id(*flecs::IsA, || {
            world.entity_named(c"Z");
        })
        .set(Position { x: 50, y: 60 });

    let pos = a.get::<Position>();
    assert_eq!(pos.x, 10);
    assert_eq!(pos.y, 20);

    let pos = b.get::<Position>();
    assert_eq!(pos.x, 30);
    assert_eq!(pos.y, 40);

    let pos = c.get::<Position>();
    assert_eq!(pos.x, 50);
    assert_eq!(pos.y, 60);

    let x = world.lookup(c"X");
    assert!(x.has_id(a));

    let y = world.lookup(c"Y");
    assert!(y.has_first::<Likes>(b));

    let z = world.lookup(c"Z");
    assert!(z.has_id((*flecs::IsA, c)));
}

#[test]
fn entity_scope_after_builder_method() {
    let world = create_world();

    world
        .entity_named(c"P")
        .set(Position { x: 10, y: 20 })
        .scope(|_| {
            world.entity_named(c"C");
        });

    let c = world.lookup(c"P::C");
    assert!(c.is_valid());
}

#[test]
fn entity_scope_before_builder_method() {
    let world = create_world();

    world
        .entity_named(c"P")
        .scope(|_| {
            world.entity_named(c"C");
        })
        .set(Position { x: 10, y: 20 });

    let c = world.lookup(c"P::C");
    assert!(c.is_valid());
}

#[test]
fn entity_emplace() {
    let world = create_world();

    let e = world.entity().emplace(Position { x: 10, y: 20 });
    assert!(e.has::<Position>());

    let p = e.get::<Position>();
    assert_eq!(p.x, 10);
    assert_eq!(p.y, 20);
}

#[test]
fn entity_entity_id_str() {
    let world = create_world();

    let id = world.entity_named(c"Foo");
    assert_eq!(id.to_str(), "Foo");
}

#[test]
fn entity_pair_id_str() {
    let world = create_world();

    let id = world.id_from_id((world.entity_named(c"Rel"), world.entity_named(c"Obj")));

    assert_eq!(id.to_str(), "(Rel,Obj)");
}

#[test]
fn entity_role_id_str() {
    let world = create_world();

    let id = world.id_from_id(flecs::Override::ID | world.entity_named(c"Foo").id());

    assert_eq!(id.to_str(), "OVERRIDE|Foo");
}

#[test]
fn entity_id_str_from_entity_view() {
    let world = create_world();

    let id = world.entity_named(c"Foo");
    assert_eq!(id.to_str(), "Foo");
}

#[test]
fn entity_id_str_from_entity() {
    let world = create_world();

    let id = world.entity_named(c"Foo");
    assert_eq!(id.to_str(), "Foo");
}

#[test]
fn entity_null_entity_w_world() {
    let world = create_world();
    let e = EntityView::new_null(&world);
    assert_eq!(e.id(), 0);
}

#[test]
fn entity_is_wildcard() {
    let world = create_world();

    let e1 = world.entity();
    let e2 = world.entity();

    let p0 = e1;
    let p1 = world.id_from_id((e1, e2));
    let p2 = world.id_from_id((e1, *flecs::Wildcard));
    let p3 = world.id_from_id((*flecs::Wildcard, e2));
    let p4 = world.id_from_id((*flecs::Wildcard, *flecs::Wildcard));

    assert!(!e1.is_wildcard());
    assert!(!e2.is_wildcard());
    assert!(!p0.is_wildcard());
    assert!(!p1.is_wildcard());
    assert!(p2.is_wildcard());
    assert!(p3.is_wildcard());
    assert!(p4.is_wildcard());
}

#[test]
fn entity_has_id_t() {
    let world = create_world();

    let id_1 = world.entity();
    let id_2 = world.entity();

    let e = world.entity().add_id(id_1);

    assert!(e.has_id(id_1));
    assert!(!e.has_id(id_2));
}

#[test]
fn entity_has_pair_id_t() {
    let world = create_world();

    let id_1 = world.entity();
    let id_2 = world.entity();
    let id_3 = world.entity();

    let e = world.entity().add_id((id_1, id_2));

    assert!(e.has_id((id_1, id_2)));
    assert!(!e.has_id((id_1, id_3)));
}

#[test]
fn entity_has_pair_id_t_w_type() {
    let world = create_world();

    let id_2 = world.entity();
    let id_3 = world.entity();

    let e = world.entity().add_first::<Rel>(id_2);

    assert!(e.has_first::<Rel>(id_2));
    assert!(!e.has_first::<Rel>(id_3));
}

#[test]
fn entity_has_id() {
    let world = create_world();

    let id_1 = world.entity();
    let id_2 = world.entity();

    let e = world.entity().add_id(id_1);

    assert!(e.has_id(id_1));
    assert!(!e.has_id(id_2));
}

#[test]
fn entity_has_pair_id() {
    let world = create_world();

    let id_1 = world.entity();
    let id_2 = world.entity();
    let id_3 = world.entity();

    let e = world.entity().add_id((id_1, id_2));

    assert!(e.has_id((id_1, id_2)));
    assert!(!e.has_id((id_1, id_3)));
}

#[test]
fn entity_has_pair_id_w_type() {
    let world = create_world();

    let id_2 = world.entity();
    let id_3 = world.entity();

    let e = world.entity().add_first::<Rel>(id_2);

    assert!(e.has_first::<Rel>(id_2));
    assert!(!e.has_first::<Rel>(id_3));
}

#[test]
fn entity_has_wildcard_id() {
    let world = create_world();

    let id = world.entity();

    let e1 = world.entity().add_id(id);
    let e2 = world.entity();

    assert!(e1.has_id(*flecs::Wildcard));
    assert!(!e2.has_id(*flecs::Wildcard));
}

#[test]
fn entity_has_wildcard_pair_id() {
    let world = create_world();

    let rel = world.entity();
    let obj = world.entity();
    let obj_2 = world.entity();

    let w1 = world.id_from_id((rel, *flecs::Wildcard));
    let w2 = world.id_from_id((*flecs::Wildcard, obj));

    let e1 = world.entity().add_id((rel, obj));
    let e2 = world.entity().add_id((rel, obj_2));

    assert!(e1.has_id(w1));
    assert!(e1.has_id(w2));
    assert!(e2.has_id(w1));
    assert!(!e2.has_id(w2));
}

#[test]
fn entity_owns_id_t() {
    let world = create_world();

    let id_1 = world.entity();
    let id_2 = world.entity();

    let e = world.entity().add_id(id_1);

    assert!(e.owns_id(id_1));
    assert!(!e.owns_id(id_2));
}

#[test]
fn entity_owns_pair_id_t() {
    let world = create_world();

    let id_1 = world.entity();
    let id_2 = world.entity();
    let id_3 = world.entity();

    let e = world.entity().add_id((id_1, id_2));

    assert!(e.owns_id((id_1, id_2)));
    assert!(!e.owns_id((id_1, id_3)));
}

#[test]
fn entity_owns_pair_id_t_w_type() {
    let world = create_world();

    let id_2 = world.entity();
    let id_3 = world.entity();

    let e = world.entity().add_first::<Rel>(id_2);

    assert!(e.owns_first::<Rel>(id_2));
    assert!(!e.owns_first::<Rel>(id_3));
}

#[test]
fn entity_owns_id() {
    let world = create_world();

    let id_1 = world.entity();
    let id_2 = world.entity();

    let e = world.entity().add_id(id_1);

    assert!(e.owns_id(id_1));
    assert!(!e.owns_id(id_2));
}

#[test]
fn entity_owns_pair_id() {
    let world = create_world();

    let id_1 = world.entity();
    let id_2 = world.entity();
    let id_3 = world.entity();

    let e = world.entity().add_id((id_1, id_2));

    assert!(e.owns_id((id_1, id_2)));
    assert!(!e.owns_id((id_1, id_3)));
}

#[test]
fn entity_owns_wildcard_id() {
    let world = create_world();

    let id = world.entity();

    let e1 = world.entity().add_id(id);
    let e2 = world.entity();

    assert!(e1.owns_id(*flecs::Wildcard));
    assert!(!e2.owns_id(*flecs::Wildcard));
}

#[test]
fn entity_owns_wildcard_pair() {
    let world = create_world();

    let rel = world.entity();
    let obj = world.entity();
    let obj_2 = world.entity();

    let w1 = world.id_from_id((rel, *flecs::Wildcard));
    let w2 = world.id_from_id((*flecs::Wildcard, obj));

    let e1 = world.entity().add_id((rel, obj));
    let e2 = world.entity().add_id((rel, obj_2));

    assert!(e1.owns_id(w1));
    assert!(e1.owns_id(w2));
    assert!(e2.owns_id(w1));
    assert!(!e2.owns_id(w2));
}

#[test]
fn entity_owns_pair_id_w_type() {
    let world = create_world();

    let id_2 = world.entity();
    let id_3 = world.entity();

    let e = world.entity().add_first::<Rel>(id_2);

    assert!(e.owns_first::<Rel>(id_2));
    assert!(!e.owns_first::<Rel>(id_3));
}

#[test]
fn entity_id_from_world() {
    let world = create_world();

    let e = world.entity();
    assert!(e.is_valid());

    let id_1 = world.id_from_id(e);
    assert!(id_1.is_valid());
    assert_eq!(id_1, e.id());
    assert_eq!(id_1.world().ptr_mut(), world.ptr_mut());
    assert!(!id_1.is_pair());
    assert!(!id_1.is_wildcard());

    let id_2 = world.id_from_id(*flecs::Wildcard);
    assert!(id_2.is_valid());
    assert_eq!(id_2, *flecs::Wildcard);
    assert_eq!(id_2.world().ptr_mut(), world.ptr_mut());
    assert!(!id_2.is_pair());
    assert!(id_2.is_wildcard());
}

#[test]
fn entity_id_pair_from_world() {
    let world = create_world();

    let rel = world.entity();
    assert!(rel.is_valid());

    let obj = world.entity();
    assert!(obj.is_valid());

    let id_1 = world.id_from_id((rel, obj));
    assert_eq!(id_1.first_id(), rel);
    assert_eq!(id_1.second_id(), obj);
    assert_eq!(id_1.world().ptr_mut(), world.ptr_mut());
    assert!(id_1.is_pair());
    assert!(!id_1.is_wildcard());

    let id_2 = world.id_from_id((rel, *flecs::Wildcard));
    assert_eq!(id_2.first_id(), rel);
    assert_eq!(id_2.second_id(), *flecs::Wildcard);
    assert_eq!(id_2.world().ptr_mut(), world.ptr_mut());
    assert!(id_2.is_pair());
    assert!(id_2.is_wildcard());
}

#[test]
fn entity_is_a_id() {
    let world = create_world();

    let base = world.entity();

    let e = world.entity().is_a_id(base);

    assert!(e.has_id((*flecs::IsA, base)));
}

#[test]
fn entity_is_a_w_type() {
    let world = create_world();

    let base = world.entity_from::<Prefab>();

    let e = world.entity().is_a::<Prefab>();

    assert!(e.has_id((*flecs::IsA, base)));
    assert!(e.has_second::<Prefab>(*flecs::IsA));
}

#[test]
fn entity_child_of_id() {
    let world = create_world();

    let base = world.entity();

    let e = world.entity().child_of_id(base);

    assert!(e.has_id((*flecs::ChildOf, base)));
}

#[test]
fn entity_child_of_w_type() {
    let world = create_world();

    let base = world.entity_from::<Parent>();

    let e = world.entity().child_of::<Parent>();

    assert!(e.has_id((*flecs::ChildOf, base)));
    assert!(e.has_second::<Parent>(*flecs::ChildOf));
}

#[test]
fn entity_slot_of() {
    let world = create_world();

    let base = world.prefab();
    let base_child = world.prefab().child_of_id(base).slot_of_id(base);

    assert!(base_child.has_id((*flecs::SlotOf, base)));

    let inst = world.entity().is_a_id(base);
    assert!(inst.has_id((base_child, *flecs::Wildcard)));
}

#[test]
fn entity_slot_of_w_type() {
    let world = create_world();

    let base = world.prefab_type::<Parent>();
    let base_child = world.prefab().child_of_id(base).slot_of::<Parent>();

    assert!(base_child.has_id((*flecs::SlotOf, base)));

    let inst = world.entity().is_a_id(base);
    assert!(inst.has_id((base_child, *flecs::Wildcard)));
}

#[test]
fn entity_slot() {
    let world = create_world();

    let base = world.prefab();
    let base_child = world.prefab().child_of_id(base).slot();

    assert!(base_child.has_id((*flecs::SlotOf, base)));

    let inst = world.entity().is_a_id(base);
    assert!(inst.has_id((base_child, *flecs::Wildcard)));
}

#[test]
fn entity_id_get_entity() {
    let world = create_world();

    let e = world.entity();

    let id = world.id_from_id(e);

    assert_eq!(id.entity_view(), e);
}

#[test]
#[should_panic]
fn entity_id_get_invalid_entity() {
    let world = create_world();

    let r = world.entity();
    let o = world.entity();

    let id = world.id_from_id((r, o));

    assert!(!id.entity_view().is_valid());
}

#[test]
fn entity_each_in_stage() {
    let world = create_world();

    let e = world.entity().add::<(Rel, Obj)>();
    assert!(e.has::<(Rel, Obj)>());

    world.readonly_begin(false);

    let s = world.stage(0);
    let em = e.mut_current_stage(s);
    assert!(em.has::<(Rel, Obj)>());
    let mut count = 0;

    em.each_target::<Rel>(|obj| {
        count += 1;
        assert_eq!(obj, world.entity_from::<Obj>());
    });

    assert_eq!(count, 1);

    world.readonly_end();
}

#[test]
fn entity_iter_recycled_parent() {
    let world = create_world();

    let e = world.entity();
    e.destruct();

    let e2 = world.entity();
    assert_ne!(e, e2);
    assert_eq!(*e.id() as u32, *e2.id() as u32);

    let e_child = world.entity().child_of_id(e2);
    let mut count = 0;

    e2.each_child(|child| {
        count += 1;
        assert_eq!(child, e_child);
    });

    assert_eq!(count, 1);
}

#[test]
fn entity_get_obj_by_template() {
    let world = create_world();

    let e1 = world.entity();
    let o1 = world.entity();
    let o2 = world.entity();

    e1.add_first::<Rel>(o1);
    e1.add_first::<Rel>(o2);

    assert_eq!(o1, e1.target::<Rel>(0));
    assert_eq!(o2, e1.target::<Rel>(1));
}

#[test]
fn entity_create_named_twice_deferred() {
    let world = create_world();

    world.defer_begin();

    let e1 = world.entity_named(c"e");
    let e2 = world.entity_named(c"e");

    let f1 = world.entity_named(c"p::f");
    let f2 = world.entity_named(c"p::f");

    world.entity_named(c"q").scope(|_w| {
        world.entity_named(c"g");
    });

    world.defer_end();

    assert_eq!(e1.path().unwrap(), "::e");
    assert_eq!(f1.path().unwrap(), "::p::f");
    assert!(world.try_lookup(c"::q::g").is_some());

    assert_eq!(e1, e2);
    assert_eq!(f1, f2);
}

#[test]
fn entity_clone() {
    let world = create_world();

    let v = PositionClone { x: 10, y: 20 };

    let src = world.entity().add::<TagClone>().set(v);
    let dst = src.duplicate(false);
    assert!(dst.has::<TagClone>());
    assert!(dst.has::<PositionClone>());

    let ptr = dst.try_get::<PositionClone>();
    assert!(ptr.is_some());
    assert_ne!(ptr.unwrap().x, 10);
    assert_ne!(ptr.unwrap().y, 20);
}

#[test]
fn entity_clone_w_value() {
    let world = create_world();

    let v = PositionClone { x: 10, y: 20 };

    let src = world.entity().add::<TagClone>().set(v);
    let dst = src.duplicate(true);
    assert!(dst.has::<TagClone>());
    assert!(dst.has::<PositionClone>());

    let ptr = dst.try_get::<PositionClone>();
    assert!(ptr.is_some());
    assert_eq!(ptr.unwrap().x, 10);
    assert_eq!(ptr.unwrap().y, 20);
}

#[test]
fn entity_clone_to_existing() {
    let world = create_world();

    let v = PositionClone { x: 10, y: 20 };

    let src = world.entity().add::<TagClone>().set(v);
    let dst = world.entity();
    let result = src.duplicate_into(true, dst);
    assert_eq!(result, dst);

    assert!(dst.has::<TagClone>());
    assert!(dst.has::<PositionClone>());

    let ptr = dst.try_get::<PositionClone>();
    assert!(ptr.is_some());
    assert_eq!(ptr.unwrap().x, 10);
    assert_eq!(ptr.unwrap().y, 20);
}

#[test]
#[should_panic]
#[ignore = "Panic test: panics in C, which isn't captured by rust"]
fn entity_clone_to_existing_overlap() {
    let world = create_world();

    let v = PositionClone { x: 10, y: 20 };

    let src = world.entity().add::<TagClone>().set(v);
    let dst = world.entity().add::<PositionClone>();

    src.duplicate_into(true, dst);
}

// TODO set doc name test cases with doc addon

#[test]
fn entity_entity_w_root_name() {
    let world = create_world();

    let e = world.entity_named(c"::foo");
    assert_eq!(e.name(), "foo");
    assert_eq!(e.path().unwrap(), "::foo");
}

#[test]
fn entity_entity_w_root_name_from_scope() {
    let world = create_world();

    let p = world.entity_named(c"parent");
    world.set_scope_id(p);
    let e = world.entity_named(c"::foo");
    world.set_scope_id(0);

    assert_eq!(e.name(), "foo");
    assert_eq!(e.path().unwrap(), "::foo");
}

#[test]
fn entity_entity_w_type() {
    let world = create_world();

    let e = world.entity_from::<EntityType>();

    assert_eq!(e.name(), "EntityType");
    assert_eq!(e.path().unwrap(), "::entity_test::common::EntityType");
    //assert!(!e.has::<flecs::EcsComponent>());
    //TODO this assert should work, but we register it a bit different than cpp, no problem though.
    let e_2 = world.entity_from::<EntityType>();
    assert_eq!(e, e_2);
}

#[test]
fn entity_prefab_hierarchy_w_types() {
    let world = create_world();

    let turret = world.prefab_type::<Turret>();
    let turret_base = world
        .prefab_type::<Base>()
        .child_of::<Turret>()
        .slot_of::<Turret>();

    assert!(turret.is_valid());
    assert!(turret_base.is_valid());
    assert!(turret_base.has_id((*flecs::ChildOf, turret)));

    assert_eq!(turret.path().unwrap(), "::entity_test::common::Turret");
    assert_eq!(
        turret_base.path().unwrap(),
        "::entity_test::common::Turret::Base"
    );

    assert_eq!(turret.symbol(), "entity_test::common::Turret");
    assert_eq!(turret_base.symbol(), "entity_test::common::Base");

    let railgun = world.prefab_type::<Railgun>().is_a::<Turret>();
    let railgun_base = railgun.lookup(c"Base");
    let railgun_head = world
        .prefab_type::<Head>()
        .child_of::<Railgun>()
        .slot_of::<Railgun>();
    let railgun_beam = world
        .prefab_type::<Beam>()
        .child_of::<Railgun>()
        .slot_of::<Railgun>();

    assert!(railgun.is_valid());
    assert!(railgun_base.is_valid());
    assert!(railgun_head.is_valid());
    assert!(railgun_beam.is_valid());
    assert!(railgun_base.has_id((*flecs::ChildOf, railgun)));
    assert!(railgun_head.has_id((*flecs::ChildOf, railgun)));
    assert!(railgun_beam.has_id((*flecs::ChildOf, railgun)));

    assert_eq!(railgun.path().unwrap(), "::entity_test::common::Railgun");
    assert_eq!(
        railgun_base.path().unwrap(),
        "::entity_test::common::Railgun::Base"
    );
    assert_eq!(
        railgun_head.path().unwrap(),
        "::entity_test::common::Railgun::Head"
    );
    assert_eq!(
        railgun_beam.path().unwrap(),
        "::entity_test::common::Railgun::Beam"
    );

    assert_eq!(railgun.symbol(), "entity_test::common::Railgun");
    assert_eq!(railgun_head.symbol(), "entity_test::common::Head");
    assert_eq!(railgun_beam.symbol(), "entity_test::common::Beam");
}

#[test]
fn entity_prefab_hierarchy_w_root_types() {
    let world = create_world();

    let turret = world.prefab_type::<Turret>();
    let turret_base = world
        .prefab_type::<Base>()
        .child_of::<Turret>()
        .slot_of::<Turret>();

    assert!(turret.is_valid());
    assert!(turret_base.is_valid());
    assert!(turret_base.has_id((*flecs::ChildOf, turret)));

    assert_eq!(turret.path().unwrap(), "::entity_test::common::Turret");
    assert_eq!(
        turret_base.path().unwrap(),
        "::entity_test::common::Turret::Base"
    );

    assert_eq!(turret.symbol(), "entity_test::common::Turret");
    assert_eq!(turret_base.symbol(), "entity_test::common::Base");

    let inst = world.entity().is_a::<Turret>();
    assert!(inst.is_valid());

    let inst_base = inst.lookup(c"Base");
    assert!(inst_base.is_valid());
}

#[test]
fn entity_entity_array() {
    let world = create_world();

    let entities = [world.entity(), world.entity(), world.entity()];

    for e in entities.iter() {
        e.add::<TagA>().add::<TagB>();
    }

    assert_eq!(world.count::<TagA>(), 3);
    assert_eq!(world.count::<TagB>(), 3);
}

#[test]
fn entity_entity_w_type_defer() {
    let world = create_world();

    world.defer_begin();

    let e = world.entity_from::<Tag>();

    world.defer_end();

    assert_eq!(e.name(), "Tag");
    assert_eq!(e.symbol(), "entity_test::common::Tag");
    assert_eq!(world.id_from::<Tag>(), e);
}

#[test]
fn entity_add_if_true_t() {
    let world = create_world();

    let e = world.entity();

    e.add_if::<Tag>(true);
    assert!(e.has::<Tag>());
}

#[test]
fn entity_add_if_false_t() {
    let world = create_world();

    let e = world.entity();

    e.add_if::<Tag>(false);
    assert!(!e.has::<Tag>());

    e.add::<Tag>();
    assert!(e.has::<Tag>());
    e.add_if::<Tag>(false);
    assert!(!e.has::<Tag>());
}

#[test]
fn entity_add_if_true_id() {
    let world = create_world();

    let e = world.entity();
    let t = world.entity();

    e.add_id_if(t, true);
    assert!(e.has_id(t));
}

#[test]
fn entity_add_if_false_id() {
    let world = create_world();

    let e = world.entity();
    let t = world.entity();

    e.add_id_if(t, false);
    assert!(!e.has_id(t));

    e.add_id(t);
    assert!(e.has_id(t));
    e.add_id_if(t, false);
    assert!(!e.has_id(t));
}

#[test]
fn entity_add_if_true_r_o() {
    let world = create_world();

    let e = world.entity();

    e.add_if::<(Rel, Obj)>(true);
    assert!(e.has::<(Rel, Obj)>());
}

#[test]
fn entity_add_if_false_r_o() {
    let world = create_world();

    let e = world.entity();
    e.add_if::<(Rel2, Obj2)>(false);
    assert!(!e.has::<(Rel2, Obj2)>());
    e.add::<(Rel2, Obj2)>();
    assert!(e.has::<(Rel2, Obj2)>());
    e.add_if::<(Rel2, Obj2)>(false);
    assert!(!e.has::<(Rel2, Obj2)>());
}

#[test]
fn entity_add_if_true_r_o_2() {
    let world = create_world();

    let e = world.entity();
    let o = world.entity();

    e.add_first_if::<Rel>(o, true);
    assert!(e.has_first::<Rel>(o));
}

#[test]
fn entity_add_if_false_r_o_2() {
    let world = create_world();

    let e = world.entity();
    let o = world.entity();

    e.add_first_if::<Rel2>(o, false);
    assert!(!e.has_first::<Rel2>(o));
    e.add_first::<Rel2>(o);
    assert!(e.has_first::<Rel2>(o));
    e.add_first_if::<Rel2>(o, false);
    assert!(!e.has_first::<Rel2>(o));
}

#[test]
fn entity_add_if_true_r_o_3() {
    let world = create_world();

    let e = world.entity();
    let r = world.entity();
    let o = world.entity();

    e.add_id_if((r, o), true);
    assert!(e.has_id((r, o)));
}

#[test]
fn entity_add_if_false_r_o_3() {
    let world = create_world();

    let e = world.entity();
    let r = world.entity();
    let o = world.entity();

    e.add_id_if((r, o), false);
    assert!(!e.has_id((r, o)));
    e.add_id((r, o));
    assert!(e.has_id((r, o)));
    e.add_id_if((r, o), false);
    assert!(!e.has_id((r, o)));
}

#[test]
fn entity_add_if_exclusive_r_o() {
    let world = create_world();

    let e = world.entity();
    let r = world.entity().add::<flecs::Exclusive>();
    let o_1 = world.entity();
    let o_2 = world.entity();

    e.add_id((r, o_1));
    assert!(e.has_id((r, o_1)));

    e.add_id_if((r, o_2), true);
    assert!(!e.has_id((r, o_1)));
    assert!(e.has_id((r, o_2)));

    e.add_id_if((r, o_1), false);
    assert!(!e.has_id((r, o_1)));
    assert!(!e.has_id((r, o_2)));
}

#[test]
fn entity_add_if_exclusive_r_o_2() {
    let world = create_world();

    world.component::<First>().add::<flecs::Exclusive>();

    let e = world.entity();
    let o_1 = world.entity();
    let o_2 = world.entity();

    e.add_first::<First>(o_1);
    assert!(e.has_first::<First>(o_1));

    e.add_first_if::<First>(o_2, true);
    assert!(!e.has_first::<First>(o_1));
    assert!(e.has_first::<First>(o_2));

    e.add_first_if::<First>(o_1, false);
    assert!(!e.has_first::<First>(o_1));
    assert!(!e.has_first::<First>(o_2));
}

#[test]
fn entity_add_if_exclusive_r_o_3() {
    let world = create_world();

    world.component::<Rel>().add::<flecs::Exclusive>();

    let e = world.entity();

    e.add::<(Rel, Obj)>();
    assert!(e.has::<(Rel, Obj)>());

    e.add_if::<(Rel, Obj2)>(true);
    assert!(!e.has::<(Rel, Obj)>());
    assert!(e.has::<(Rel, Obj2)>());

    e.add_if::<(Rel, Obj)>(false);
    assert!(!e.has::<(Rel, Obj)>());
    assert!(!e.has::<(Rel, Obj2)>());
}

#[test]
fn entity_add_if_pair_w_0_object() {
    let world = create_world();

    let e = world.entity();
    let r = world.entity();
    let o_1 = world.entity();

    e.add_id((r, o_1));
    assert!(e.has_id((r, o_1)));

    e.add_id_if((r, 0), false);
    assert!(!e.has_id((r, o_1)));
    assert!(!e.has_id((r, *flecs::Wildcard)));
}

#[test]
fn entity_children_w_custom_relation() {
    let world = create_world();

    let rel = world.entity();

    let parent = world.entity();
    let child_1 = world.entity().add_id((rel, parent));
    let child_2 = world.entity().add_id((rel, parent));
    world.entity().child_of_id(parent);

    let mut child_1_found = false;
    let mut child_2_found = false;
    let mut count = 0;

    parent.each_child_of_id(rel, |child| {
        if child == child_1 {
            child_1_found = true;
        } else if child == child_2 {
            child_2_found = true;
        }
        count += 1;
    });

    assert_eq!(count, 2);
    assert!(child_1_found);
    assert!(child_2_found);
}

#[test]
fn entity_children_w_custom_relation_type() {
    let world = create_world();

    let parent = world.entity();
    let child_1 = world.entity().add_first::<Rel>(parent);
    let child_2 = world.entity().add_first::<Rel>(parent);
    world.entity().child_of_id(parent);

    let mut child_1_found = false;
    let mut child_2_found = false;
    let mut count = 0;

    parent.each_child_of::<Rel>(|child| {
        if child == child_1 {
            child_1_found = true;
        } else if child == child_2 {
            child_2_found = true;
        }
        count += 1;
    });

    assert_eq!(count, 2);
    assert!(child_1_found);
    assert!(child_2_found);
}

#[test]
fn entity_children_w_this() {
    let world = create_world();

    let mut count = 0;
    world.entity_from_id(*flecs::This_).each_child(|_| {
        count += 1;
    });
    assert_eq!(count, 0);
}

#[test]
fn entity_children_w_wildcard() {
    let world = create_world();

    let mut count = 0;
    world.entity_from_id(*flecs::Wildcard).each_child(|_| {
        count += 1;
    });
    assert_eq!(count, 0);
}

#[test]
fn entity_children_w_any() {
    let world = create_world();

    let mut count = 0;
    world.entity_from_id(*flecs::Any).each_child(|_| {
        count += 1;
    });
    assert_eq!(count, 0);
}

#[test]
fn entity_children_from_root() {
    let world = create_world();

    let mut count = 0;
    world.entity_from_id(0).each_child(|e| {
        assert!((e.name() == "flecs") || (e.name() == "entity_test"));
        count += 1;
    });
    assert_eq!(count, 2);
}

#[test]
fn entity_children_from_root_world() {
    let world = create_world();

    let mut count = 0;
    world.each_child(|e| {
        assert_eq!(e.name(), "flecs");
        count += 1;
    });
}

#[test]
fn entity_get_depth() {
    let world = create_world();

    let e1 = world.entity();
    let e2 = world.entity().child_of_id(e1);
    let e3 = world.entity().child_of_id(e2);
    let e4 = world.entity().child_of_id(e3);

    assert_eq!(e1.depth_id(*flecs::ChildOf), 0);
    assert_eq!(e2.depth_id(*flecs::ChildOf), 1);
    assert_eq!(e3.depth_id(*flecs::ChildOf), 2);
    assert_eq!(e4.depth_id(*flecs::ChildOf), 3);
}

#[test]
fn entity_get_depth_w_type() {
    let world = create_world();

    world.component::<Rel>().add::<flecs::Traversable>();

    let e1 = world.entity();
    let e2 = world.entity().add_first::<Rel>(e1);
    let e3 = world.entity().add_first::<Rel>(e2);
    let e4 = world.entity().add_first::<Rel>(e3);

    assert_eq!(e1.depth::<Rel>(), 0);
    assert_eq!(e2.depth::<Rel>(), 1);
    assert_eq!(e3.depth::<Rel>(), 2);
    assert_eq!(e4.depth::<Rel>(), 3);
}

#[test]
fn entity_set_alias() {
    let world = create_world();

    let e = world.entity_named(c"parent::child");
    e.set_alias(c"parent_child");

    assert_eq!(e, world.lookup(c"parent::child"));
    assert_eq!(e, world.lookup(c"parent_child"));
}

#[test]
fn entity_emplace_w_observer() {
    let world = create_world();

    world
        .observer::<flecs::OnAdd, &Position>()
        .each_entity(|e, _| {
            e.emplace(Velocity { x: 1, y: 2 });
        });

    let e = world.entity().emplace(Position { x: 10, y: 20 });

    assert!(e.has::<Position>());
    assert!(e.has::<Velocity>());
    assert_eq!(e.get::<Velocity>().x, 1);
    assert_eq!(e.get::<Velocity>().y, 2);
    assert_eq!(e.get::<Position>().x, 10);
    assert_eq!(e.get::<Position>().y, 20);
}

#[test]
#[ignore = "Scoped world was removed, debating if we should add it back"]
fn entity_scoped_world() {
    //TODO add back scoped world
}

#[test]
#[ignore = "Scoped world was removed, debating if we should add it back"]
fn entity_entity_lookup_not_recursive() {
    //TODO add back scoped world
}

#[test]
#[ignore = "Scoped world was removed, debating if we should add it back"]
fn entity_world_lookup_not_recursive() {
    //TODO add back scoped world
}<|MERGE_RESOLUTION|>--- conflicted
+++ resolved
@@ -337,7 +337,7 @@
     #[derive(Component, Default)]
     struct Flags {
         invoked: usize,
-    };
+    }
     let world = create_world_with_flags::<Flags>();
 
     let position = world.component::<Position>();
@@ -347,19 +347,11 @@
     assert!(entity.is_valid());
     assert!(entity.has::<Position>());
 
-<<<<<<< HEAD
     world
-        .observer::<&Position>()
-        .add_event::<flecs::OnSet>()
+        .observer::<flecs::OnSet, &Position>()
         .each_entity(|entity, _| {
             entity.world().get_mut::<Flags>().invoked += 1;
         });
-=======
-    let mut invoked = false;
-    world.observer::<flecs::OnSet, &Position>().each(|_| {
-        invoked = true;
-    });
->>>>>>> 7c3ed4e5
 
     let pos = entity.get_untyped_mut(position.id());
     assert!(!pos.is_null());
@@ -1735,10 +1727,8 @@
     }
     let world = create_world_with_flags::<Flags>();
 
-<<<<<<< HEAD
     world
-        .observer::<&Position>()
-        .add_event::<flecs::OnSet>()
+        .observer::<flecs::OnSet, &Position>()
         .each_entity(|entity, p| {
             entity.world().get_mut::<Flags>().position_set += 1;
             assert_eq!(p.x, 10);
@@ -1746,26 +1736,12 @@
         });
 
     world
-        .observer::<&Velocity>()
-        .add_event::<flecs::OnSet>()
+        .observer::<flecs::OnSet, &Velocity>()
         .each_entity(|entity, v| {
             entity.world().get_mut::<Flags>().velocity_set += 1;
             assert_eq!(v.x, 1);
             assert_eq!(v.y, 2);
         });
-=======
-    world.observer::<flecs::OnSet, &Position>().each(|p| {
-        position_set += 1;
-        assert_eq!(p.x, 10);
-        assert_eq!(p.y, 20);
-    });
-
-    world.observer::<flecs::OnSet, &Velocity>().each(|v| {
-        velocity_set += 1;
-        assert_eq!(v.x, 1);
-        assert_eq!(v.y, 2);
-    });
->>>>>>> 7c3ed4e5
 
     let e = world
         .entity()
@@ -1794,31 +1770,17 @@
     let world = create_world_with_flags::<Flags>();
 
     world
-<<<<<<< HEAD
-        .observer::<&Position>()
-        .add_event::<flecs::OnSet>()
+        .observer::<flecs::OnSet, &Position>()
         .each_entity(|e, p| {
             e.world().get_mut::<Flags>().position_set += 1;
-=======
-        .observer::<flecs::OnSet, &Position>()
-        .each_entity(|_e, p| {
-            position_set += 1;
->>>>>>> 7c3ed4e5
             assert_eq!(p.x, 10);
             assert_eq!(p.y, 20);
         });
 
     world
-<<<<<<< HEAD
-        .observer::<&Velocity>()
-        .add_event::<flecs::OnSet>()
+        .observer::<flecs::OnSet, &Velocity>()
         .each_entity(|e, v| {
             e.world().get_mut::<Flags>().velocity_set += 1;
-=======
-        .observer::<flecs::OnSet, &Velocity>()
-        .each_entity(|_e, v| {
-            velocity_set += 1;
->>>>>>> 7c3ed4e5
             assert_eq!(v.x, 1);
             assert_eq!(v.y, 2);
         });
