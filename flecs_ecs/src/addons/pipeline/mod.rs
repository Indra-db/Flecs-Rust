--- conflicted
+++ resolved
@@ -17,11 +17,7 @@
 where
     T: Iterable,
 {
-<<<<<<< HEAD
     pub entity: Entity<'a>,
-=======
-    pub entity: Entity,
->>>>>>> 7197df71
     phantom: std::marker::PhantomData<T>,
 }
 
