use std::{ffi::CStr, ops::Deref};

use flecs_ecs_sys::{ecs_entity_desc_t, ecs_entity_init, ecs_filter_desc_t};

use crate::core::{
    Builder, FilterBuilder, FilterBuilderImpl, Filterable, IntoWorld, Iterable, Term, TermBuilder,
    TermIdT, TermT, World, SEPARATOR,
};

use super::Rule;

pub struct RuleBuilder<T>
where
    T: Iterable,
{
    pub filter_builder: FilterBuilder<T>,
}

impl<T> Deref for RuleBuilder<T>
where
    T: Iterable,
{
    type Target = FilterBuilder<T>;

    #[inline]
    fn deref(&self) -> &Self::Target {
        &self.filter_builder
    }
}

impl<T> RuleBuilder<T>
where
    T: Iterable,
{
    /// Create a new query builder
    ///
    /// # Arguments
    ///
    /// * `world` - The world to create the observer in
    ///
    /// See also
    ///
    /// * C++ API: `builder::builder`
    #[doc(alias = "builder::builder")]
    pub fn new(world: &'a World) -> Self {
        let mut obj = Self {
            filter_builder: FilterBuilder::new(world),
        };

        let entity_desc = ecs_entity_desc_t {
            name: std::ptr::null(),
            sep: SEPARATOR.as_ptr(),
            root_sep: SEPARATOR.as_ptr(),
            ..Default::default()
        };

        obj.filter_builder.desc.entity =
            unsafe { ecs_entity_init(world.world_ptr_mut(), &entity_desc) };
        T::populate(&mut obj);
        obj
    }

    /// Create a new query builder with a name
    ///
    /// # Arguments
    ///
    /// * `world` - The world to create the observer in
    /// * `name` - The name of the observer
    ///
    /// See also
    ///
    /// * C++ API: `query_builder::query_builder`
    #[doc(alias = "query_builder::query_builder")]
    pub fn new_named(world: &'a World, name: &CStr) -> Self {
        let mut obj = Self {
            filter_builder: FilterBuilder::new_named(world, name),
        };

        let entity_desc = ecs_entity_desc_t {
            name: name.as_ptr(),
            sep: SEPARATOR.as_ptr(),
            root_sep: SEPARATOR.as_ptr(),
            ..Default::default()
        };

        obj.filter_builder.desc.entity =
            unsafe { ecs_entity_init(world.world_ptr_mut(), &entity_desc) };
        T::populate(&mut obj);
        obj
    }
}

<<<<<<< HEAD
impl<'a, T> Filterable<'a> for RuleBuilder<'a, T>
=======
impl<T> Filterable for RuleBuilder<T>
>>>>>>> 7197df71
where
    T: Iterable,
{
    fn current_term(&mut self) -> &mut TermT {
        unsafe { &mut *self.filter_builder.term.term_ptr }
    }

    fn next_term(&mut self) {
        self.filter_builder.next_term();
    }
}

<<<<<<< HEAD
impl<'a, T> FilterBuilderImpl<'a> for RuleBuilder<'a, T>
=======
impl<T> FilterBuilderImpl for RuleBuilder<T>
>>>>>>> 7197df71
where
    T: Iterable,
{
    #[inline]
    fn desc_filter_mut(&mut self) -> &mut ecs_filter_desc_t {
        &mut self.filter_builder.desc
    }

    #[inline]
    fn expr_count_mut(&mut self) -> &mut i32 {
        self.filter_builder.expr_count_mut()
    }

    #[inline]
    fn term_index_mut(&mut self) -> &mut i32 {
        self.filter_builder.term_index_mut()
    }
}

<<<<<<< HEAD
impl<'a, T> TermBuilder<'a> for RuleBuilder<'a, T>
=======
impl<T> TermBuilder for RuleBuilder<T>
>>>>>>> 7197df71
where
    T: Iterable,
{
    #[inline]
    fn term_mut(&mut self) -> &mut Term<'a> {
        self.filter_builder.term_mut()
    }

    #[inline]
    fn term_ptr_mut(&mut self) -> *mut TermT {
        self.filter_builder.term_ptr_mut()
    }

    #[inline]
    fn term_id_ptr_mut(&mut self) -> *mut TermIdT {
        self.filter_builder.term_id_ptr_mut()
    }
}

<<<<<<< HEAD
impl<'a, T> Builder<'a> for RuleBuilder<'a, T>
=======
impl<T> Builder for RuleBuilder<T>
>>>>>>> 7197df71
where
    T: Iterable,
{
    type BuiltType = Rule<T>;

    /// Build the `observer_builder` into an query
    ///
    /// See also
    ///
    /// * C++ API: `node_builder::build`
    #[doc(alias = "node_builder::build")]
    fn build(&mut self) -> Self::BuiltType {
        let world = &self.filter_builder.world;
        Rule::<T>::new_from_desc(world, &mut self.filter_builder.desc)
    }
}

impl<'a, T: Iterable> IntoWorld<'a> for RuleBuilder<'a, T> {
    fn get_world(&self) -> Option<&'a World> {
        self.filter_builder.get_world()
    }
}<|MERGE_RESOLUTION|>--- conflicted
+++ resolved
@@ -90,11 +90,7 @@
     }
 }
 
-<<<<<<< HEAD
 impl<'a, T> Filterable<'a> for RuleBuilder<'a, T>
-=======
-impl<T> Filterable for RuleBuilder<T>
->>>>>>> 7197df71
 where
     T: Iterable,
 {
@@ -107,11 +103,7 @@
     }
 }
 
-<<<<<<< HEAD
 impl<'a, T> FilterBuilderImpl<'a> for RuleBuilder<'a, T>
-=======
-impl<T> FilterBuilderImpl for RuleBuilder<T>
->>>>>>> 7197df71
 where
     T: Iterable,
 {
@@ -131,11 +123,7 @@
     }
 }
 
-<<<<<<< HEAD
 impl<'a, T> TermBuilder<'a> for RuleBuilder<'a, T>
-=======
-impl<T> TermBuilder for RuleBuilder<T>
->>>>>>> 7197df71
 where
     T: Iterable,
 {
@@ -155,11 +143,7 @@
     }
 }
 
-<<<<<<< HEAD
 impl<'a, T> Builder<'a> for RuleBuilder<'a, T>
-=======
-impl<T> Builder for RuleBuilder<T>
->>>>>>> 7197df71
 where
     T: Iterable,
 {
