//! Cached query implementation. Fast to iterate, but slower to create than Filter

use std::{
    ffi::CStr,
    ops::Deref,
    os::raw::{c_int, c_void},
};

use crate::sys::{
    ecs_ctx_free_t, ecs_entity_desc_t, ecs_entity_init, ecs_filter_desc_t, ecs_group_by_action_t,
    ecs_group_create_action_t, ecs_group_delete_action_t, ecs_order_by_action_t, ecs_query_desc_t,
};

use super::{
    builder::Builder,
    c_types::{TermT, SEPARATOR},
    component_registration::ComponentId,
    filter_builder::{FilterBuilder, FilterBuilderImpl},
    iterable::{Filterable, Iterable},
    query::Query,
    term::TermBuilder,
    world::World,
    EntityT, IdT, IntoEntityId, IntoWorld, TableT, Term, WorldT,
};

/// Fast to iterate, but slower to create than Filter
pub struct QueryBuilder<T>
where
    T: Iterable,
{
    pub filter_builder: FilterBuilder<T>,
    pub desc: ecs_query_desc_t,
}

impl<T> Deref for QueryBuilder<T>
where
    T: Iterable,
{
    type Target = FilterBuilder<T>;

    #[inline]
    fn deref(&self) -> &Self::Target {
        &self.filter_builder
    }
}

impl<T> QueryBuilder<T>
where
    T: Iterable,
{
    /// Create a new query builder
    ///
    /// # Arguments
    ///
    /// * `world` - The world to create the observer in
    ///
    /// See also
    ///
    /// * C++ API: `builder::builder`
    #[doc(alias = "builder::builder")]
    pub fn new(world: &'a World) -> Self {
        let mut desc = Default::default();

        let mut obj = Self {
            desc,
            filter_builder: FilterBuilder::new_from_desc(world, &mut desc.filter, 0),
        };

        let entity_desc = ecs_entity_desc_t {
            name: std::ptr::null(),
            sep: SEPARATOR.as_ptr(),
            root_sep: SEPARATOR.as_ptr(),
            ..Default::default()
        };

        obj.desc.filter.entity = unsafe { ecs_entity_init(world.world_ptr_mut(), &entity_desc) };
        T::populate(&mut obj);
        obj
    }

    /// Create a new query builder with a name
    ///
    /// # Arguments
    ///
    /// * `world` - The world to create the observer in
    /// * `name` - The name of the observer
    ///
    /// See also
    ///
    /// * C++ API: `query_builder::query_builder`
    #[doc(alias = "query_builder::query_builder")]
    pub fn new_named(world: &'a World, name: &CStr) -> Self {
        let mut desc = Default::default();

        let mut obj = Self {
            desc,
            filter_builder: FilterBuilder::new_from_desc(world, &mut desc.filter, 0),
        };

        let entity_desc = ecs_entity_desc_t {
            name: name.as_ptr(),
            sep: SEPARATOR.as_ptr(),
            root_sep: SEPARATOR.as_ptr(),
            ..Default::default()
        };

        obj.desc.filter.entity = unsafe { ecs_entity_init(world.world_ptr_mut(), &entity_desc) };
        T::populate(&mut obj);
        obj
    }

    /// Create a new query builder from an existing descriptor
    ///
    /// # Arguments
    ///
    /// * `world` - The world to create the observer in
    /// * `desc` - The descriptor to create the observer from
    ///
    /// See also
    ///
    /// * C++ API: `query_builder_i::query_builder_i`
    #[doc(alias = "query_builder_i::query_builder_i")]
<<<<<<< HEAD
    pub fn new_from_desc(world: &'a World, desc: &mut ecs_query_desc_t) -> Self {
=======
    pub fn new_from_desc(world: &World, desc: &mut ecs_query_desc_t) -> Self {
>>>>>>> 7197df71
        Self {
            desc: *desc,
            filter_builder: FilterBuilder::new_from_desc(world, &mut desc.filter, 0),
        }
    }

    /// Create a new query builder from an existing descriptor with a term index
    ///
    /// # Arguments
    ///
    /// * `world` - The world to create the observer in
    /// * `desc` - The descriptor to create the observer from
    /// * `term_index` - The index of the term to create the observer from
    ///
    /// See also
    ///
    /// * C++ API: `query_builder_i::query_builder_i`
    #[doc(alias = "query_builder_i::query_builder_i")]
    pub fn new_from_desc_term_index(
        world: &'a World,
        desc: &mut ecs_query_desc_t,
        term_index: i32,
    ) -> Self {
        let mut obj = Self {
            desc: *desc,
            filter_builder: FilterBuilder::new_from_desc(world, &mut desc.filter, term_index),
        };

        let entity_desc = ecs_entity_desc_t {
            name: std::ptr::null(),
            sep: SEPARATOR.as_ptr(),
            root_sep: SEPARATOR.as_ptr(),
            ..Default::default()
        };

        obj.desc.filter.entity = unsafe { ecs_entity_init(world.world_ptr_mut(), &entity_desc) };
        T::populate(&mut obj);
        obj
    }
}

<<<<<<< HEAD
impl<'a, T> Filterable<'a> for QueryBuilder<'a, T>
=======
impl<T> Filterable for QueryBuilder<T>
>>>>>>> 7197df71
where
    T: Iterable,
{
    fn current_term(&mut self) -> &mut TermT {
        unsafe { &mut *self.filter_builder.term.term_ptr }
    }

    fn next_term(&mut self) {
        self.filter_builder.next_term();
    }
}

<<<<<<< HEAD
impl<'a, T> FilterBuilderImpl<'a> for QueryBuilder<'a, T>
=======
impl<T> FilterBuilderImpl for QueryBuilder<T>
>>>>>>> 7197df71
where
    T: Iterable,
{
    #[inline]
    fn desc_filter_mut(&mut self) -> &mut ecs_filter_desc_t {
        &mut self.desc.filter
    }

    #[inline]
    fn expr_count_mut(&mut self) -> &mut i32 {
        self.filter_builder.expr_count_mut()
    }

    #[inline]
    fn term_index_mut(&mut self) -> &mut i32 {
        self.filter_builder.term_index_mut()
    }
}

<<<<<<< HEAD
impl<'a, T> TermBuilder<'a> for QueryBuilder<'a, T>
=======
impl<T> TermBuilder for QueryBuilder<T>
>>>>>>> 7197df71
where
    T: Iterable,
{
    #[inline]
    fn term_mut(&mut self) -> &mut Term<'a> {
        self.filter_builder.term_mut()
    }

    #[inline]
    fn term_ptr_mut(&mut self) -> *mut TermT {
        self.filter_builder.term_ptr_mut()
    }

    #[inline]
    fn term_id_ptr_mut(&mut self) -> *mut super::c_types::TermIdT {
        self.filter_builder.term_id_ptr_mut()
    }
}

<<<<<<< HEAD
impl<'a, T> Builder<'a> for QueryBuilder<'a, T>
=======
impl<T> Builder for QueryBuilder<T>
>>>>>>> 7197df71
where
    T: Iterable,
{
    type BuiltType = Query<T>;

    /// Build the `observer_builder` into an query
    ///
    /// See also
    ///
    /// * C++ API: `node_builder::build`
    #[doc(alias = "node_builder::build")]
    fn build(&mut self) -> Self::BuiltType {
        let world = &self.filter_builder.world;
        Query::<T>::new_from_desc(world, &mut self.desc)
    }
}

// This is a raw function pointer type, compatible with C to pass to the desc.
type OrderByFn<T> = extern "C" fn(EntityT, *const T, EntityT, *const T) -> c_int;
// Assuming some imports and definitions from your previous example, and adding the required ones for this example.
type GroupByFn = extern "C" fn(*mut WorldT, *mut TableT, IdT, *mut c_void) -> u64;

pub trait QueryBuilderImpl<'a>: FilterBuilderImpl<'a> {
    fn desc_query_mut(&mut self) -> &mut ecs_query_desc_t;

    /// Sorts the output of a query.
    ///
    /// This enables sorting of entities across matched tables. As a result of this
    /// operation, the order of entities in the matched tables may change.
    /// Resorting occurs when a query iterator is obtained, and only if the table
    /// data has changed.
    ///
    /// If multiple queries that match the same (down)set of tables specify different
    /// sorting functions, resorting is likely to occur every time an iterator is
    /// obtained, potentially slowing down iterations significantly.
    ///
    /// The sorting function will be applied to the specified component. Resorting
    /// only occurs if that component has changed, or when the entity order in the
    /// table changes. If no component is provided, resorting only occurs when
    /// the entity order changes.
    ///
    /// # Type Parameters
    ///
    /// * `T`: The component used to sort.
    ///
    /// # Arguments
    ///
    /// * `compare`: The compare function used to sort the components.
    ///
    /// # See also
    ///
    /// * C++ API: `query_builder_i::order_by`
    #[doc(alias = "query_builder_i::order_by")]
    fn order_by<T>(&mut self, compare: OrderByFn<T>) -> &mut Self
    where
        T: ComponentId,
    {
        let cmp: ecs_order_by_action_t = Some(unsafe { std::mem::transmute(compare) });
        self.order_by_id(T::get_id(self.get_world()), cmp);
        self
    }

    /// Sorts the output of a query.
    ///
    /// This is similar to `order_by<T>`, but uses a component identifier instead.
    ///
    /// # Arguments
    ///
    /// * `component`: The component used to sort.
    /// * `compare`: The compare function used to sort the components.
    /// # See also
    ///
    /// * C++ API: `query_builder_i::order_by`
    #[doc(alias = "query_builder_i::order_by")]
    fn order_by_id(
        &mut self,
        component: impl IntoEntityId,
        compare: ecs_order_by_action_t,
    ) -> &mut Self {
        let desc = self.desc_query_mut();
        desc.order_by = compare;
        desc.order_by_component = component.get_id();
        self
    }

    /// Group and sort matched tables.
    ///
    /// This function is similar to `group_by<T>`, but uses a default `group_by` action.
    ///
    /// # Type Parameters
    ///
    /// * `T`: The component used to determine the group rank.
    ///
    /// # See also
    ///
    /// * C++ API: `query_builder_i::group_by`
    #[doc(alias = "query_builder_i::group_by")]
    fn group_by<T>(&mut self) -> &mut Self
    where
        T: ComponentId,
    {
        self.group_by_id_fn(T::get_id(self.get_world()), None)
    }

    /// Group and sort matched tables.
    ///
    /// This function is similar to `order_by`, but instead of sorting individual entities,
    /// it only sorts matched tables. This can be useful if a query needs to enforce a
    /// certain iteration order upon the tables it is iterating, for example by giving
    /// a certain component or tag a higher priority.
    ///
    /// The sorting function assigns a "rank" to each type, which is then used to sort
    /// the tables. Tables with higher ranks will appear later in the iteration.
    ///
    /// Resorting happens when a query iterator is obtained, and only if the set of
    /// matched tables for a query has changed. If table sorting is enabled together
    /// with entity sorting, table sorting takes precedence, and entities will be sorted
    /// within each set of tables that are assigned the same rank.
    ///
    /// # Type Parameters
    ///
    /// * `T`: The component used to determine the group rank.
    ///
    /// # Arguments
    ///
    /// * `group_by_action`: Callback that determines group id for table.
    ///
    /// # See also
    ///
    /// * C++ API: `query_builder_i::group_by`
    #[doc(alias = "query_builder_i::group_by")]
    fn group_by_fn<T>(&mut self, group_by_action: ecs_group_by_action_t) -> &mut Self
    where
        T: ComponentId,
    {
        self.group_by_id_fn(T::get_id(self.get_world()), group_by_action);
        self
    }

    /// Group and sort matched tables.
    ///
    /// This is similar to `group_by<T>`, but uses a component identifier instead.
    ///
    /// # Arguments
    ///
    /// * `component`: The component used to determine the group rank.
    /// * `group_by_action`: Callback that determines group id for table.
    ///
    /// # See also
    ///
    /// * C++ API: `query_builder_i::group_by`
    #[doc(alias = "query_builder_i::group_by")]
    fn group_by_id_fn(
        &mut self,
        component: impl IntoEntityId,
        group_by_action: ecs_group_by_action_t,
    ) -> &mut Self {
        let desc = self.desc_query_mut();
        desc.group_by = group_by_action;
        desc.group_by_id = component.get_id();
        self
    }

    /// Group and sort matched tables.
    ///
    /// This is similar to `group_by_default<T>`, but uses a component identifier instead.
    ///
    /// # Arguments
    ///
    /// * `component`: The component used to determine the group rank.
    ///
    /// # See also
    ///
    /// * C++ API: `query_builder_i::group_by`
    #[doc(alias = "query_builder_i::group_by")]
    fn group_by_id(&mut self, component: impl IntoEntityId) -> &mut Self {
        self.group_by_id_fn(component, None)
    }

    /// Specify context to be passed to the `group_by` function.
    ///
    /// # Arguments
    ///
    /// * `ctx`: Context to pass to the `group_by` function.
    /// * `ctx_free`: Function to clean up the context (called when the query is deleted).
    ///
    /// # See also
    ///
    /// * C++ API: `query_builder_i::group_by_ctx`
    #[doc(alias = "query_builder_i::group_by_ctx")]
    fn group_by_ctx(&mut self, ctx: *mut c_void, ctx_free: ecs_ctx_free_t) -> &mut Self {
        let desc = self.desc_query_mut();
        desc.group_by_ctx = ctx;
        desc.group_by_ctx_free = ctx_free;
        self
    }

    /// Specify the `on_group_create` action.
    ///
    /// # Arguments
    ///
    /// * `action`: The action to execute when a group is created.
    ///
    /// # See also
    ///
    /// * C++ API: `query_builder_i::on_group_create`
    #[doc(alias = "query_builder_i::on_group_create")]
    fn on_group_create(&mut self, action: ecs_group_create_action_t) -> &mut Self {
        let desc = self.desc_query_mut();
        desc.on_group_create = action;
        self
    }

    /// Specify the `on_group_delete` action.
    ///
    /// # Arguments
    ///
    /// * `action`: The action to execute when a group is deleted.
    ///
    /// # See also
    ///
    /// * C++ API: `query_builder_i::on_group_delete`
    #[doc(alias = "query_builder_i::on_group_delete")]
    fn on_group_delete(&mut self, action: ecs_group_delete_action_t) -> &mut Self {
        let desc = self.desc_query_mut();
        desc.on_group_delete = action;
        self
    }

    /// Specify parent query (creates subquery)
    ///
    /// # See also
    ///
    /// * C++ API: `query_builder_i::observable`
    #[doc(alias = "query_builder_i::observable")]
    fn observable<T: Iterable>(&mut self, parent: &Query<T>) -> &mut Self {
        let desc = self.desc_query_mut();
        desc.parent = parent.query;
        self
    }
}

<<<<<<< HEAD
impl<'a, T> QueryBuilderImpl<'a> for QueryBuilder<'a, T>
=======
impl<T> QueryBuilderImpl for QueryBuilder<T>
>>>>>>> 7197df71
where
    T: Iterable,
{
    #[inline]
    fn desc_query_mut(&mut self) -> &mut ecs_query_desc_t {
        &mut self.desc
    }
}

impl<'a, T: Iterable> IntoWorld<'a> for QueryBuilder<'a, T> {
    fn get_world(&self) -> Option<&'a World> {
        self.filter_builder.get_world()
    }
}<|MERGE_RESOLUTION|>--- conflicted
+++ resolved
@@ -120,11 +120,7 @@
     ///
     /// * C++ API: `query_builder_i::query_builder_i`
     #[doc(alias = "query_builder_i::query_builder_i")]
-<<<<<<< HEAD
     pub fn new_from_desc(world: &'a World, desc: &mut ecs_query_desc_t) -> Self {
-=======
-    pub fn new_from_desc(world: &World, desc: &mut ecs_query_desc_t) -> Self {
->>>>>>> 7197df71
         Self {
             desc: *desc,
             filter_builder: FilterBuilder::new_from_desc(world, &mut desc.filter, 0),
@@ -166,11 +162,7 @@
     }
 }
 
-<<<<<<< HEAD
 impl<'a, T> Filterable<'a> for QueryBuilder<'a, T>
-=======
-impl<T> Filterable for QueryBuilder<T>
->>>>>>> 7197df71
 where
     T: Iterable,
 {
@@ -183,11 +175,7 @@
     }
 }
 
-<<<<<<< HEAD
 impl<'a, T> FilterBuilderImpl<'a> for QueryBuilder<'a, T>
-=======
-impl<T> FilterBuilderImpl for QueryBuilder<T>
->>>>>>> 7197df71
 where
     T: Iterable,
 {
@@ -207,11 +195,7 @@
     }
 }
 
-<<<<<<< HEAD
 impl<'a, T> TermBuilder<'a> for QueryBuilder<'a, T>
-=======
-impl<T> TermBuilder for QueryBuilder<T>
->>>>>>> 7197df71
 where
     T: Iterable,
 {
@@ -231,11 +215,7 @@
     }
 }
 
-<<<<<<< HEAD
 impl<'a, T> Builder<'a> for QueryBuilder<'a, T>
-=======
-impl<T> Builder for QueryBuilder<T>
->>>>>>> 7197df71
 where
     T: Iterable,
 {
@@ -478,11 +458,7 @@
     }
 }
 
-<<<<<<< HEAD
 impl<'a, T> QueryBuilderImpl<'a> for QueryBuilder<'a, T>
-=======
-impl<T> QueryBuilderImpl for QueryBuilder<T>
->>>>>>> 7197df71
 where
     T: Iterable,
 {
