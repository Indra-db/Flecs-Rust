--- conflicted
+++ resolved
@@ -513,7 +513,6 @@
     #[doc(alias = "iter::field")]
     // TODO? in C++ API there is a mutable and immutable version of this function
     // Maybe we should create a ColumnView struct that is immutable and use the Column struct for mutable access?
-<<<<<<< HEAD
     pub unsafe fn field_unchecked<T>(&self, index: i8, id: Entity) -> Field<T> {
         ecs_assert!(
             index < self.iter.field_count,
@@ -526,7 +525,7 @@
             FlecsErrorCode::InvalidOperation,
             "cannot .field from .each, use .field_at instead",
         );
-        self.field_internal::<T>(index, id).unwrap()
+        unsafe { self.field_internal::<T>(index, id).unwrap() }
     }
 
     fn field_checked_mut<T: ComponentId>(&self, index: i8) -> Option<FieldMut<T::UnderlyingType>> {
@@ -569,23 +568,6 @@
         }
 
         None
-=======
-    pub unsafe fn field_unchecked<T>(&self, index: i8) -> Field<T> {
-        unsafe {
-            ecs_assert!(
-                index < self.iter.field_count,
-                FlecsErrorCode::InvalidParameter,
-                index
-            );
-            ecs_assert!(
-                (self.iter.flags & sys::EcsIterCppEach == 0)
-                    || sys::ecs_field_src(self.iter, index) != 0,
-                FlecsErrorCode::InvalidOperation,
-                "cannot .field from .each, use .field_at instead",
-            );
-            self.field_internal::<T>(index).unwrap()
-        }
->>>>>>> 6f89f9d2
     }
 
     fn field_checked<T: ComponentId>(&self, index: i8) -> Option<Field<T::UnderlyingType>> {
@@ -1065,31 +1047,33 @@
     where
         T: ComponentId,
     {
-        let component =
-            sys::ecs_field_at_w_size(self.iter, core::mem::size_of::<T>(), index, row as i32)
-                as *const T;
-
-        if component.is_null() {
-            return None;
-        }
-        let component_ref = &*component;
-
-        #[cfg(not(feature = "flecs_safety_readwrite_locks"))]
-        {
-            Some(FieldAt::<T>::new(component_ref, false))
-        }
-
-        #[cfg(feature = "flecs_safety_readwrite_locks")]
-        {
-            let table_id = unsafe { sys::ecs_rust_table_id(self.iter.table) };
-            let world_ref = WorldRef::from_ptr(self.iter.world);
-            let components_access = world_ref.component_access;
-            Some(FieldAt::<T>::new(
-                component_ref,
-                _id,
-                table_id,
-                components_access,
-            ))
+        unsafe {
+            let component =
+                sys::ecs_field_at_w_size(self.iter, core::mem::size_of::<T>(), index, row as i32)
+                    as *const T;
+
+            if component.is_null() {
+                return None;
+            }
+            let component_ref = &*component;
+
+            #[cfg(not(feature = "flecs_safety_readwrite_locks"))]
+            {
+                Some(FieldAt::<T>::new(component_ref, false))
+            }
+
+            #[cfg(feature = "flecs_safety_readwrite_locks")]
+            {
+                let table_id = sys::ecs_rust_table_id(self.iter.table);
+                let world_ref = WorldRef::from_ptr(self.iter.world);
+                let components_access = world_ref.component_access;
+                Some(FieldAt::<T>::new(
+                    component_ref,
+                    _id,
+                    table_id,
+                    components_access,
+                ))
+            }
         }
     }
 
@@ -1143,31 +1127,33 @@
     where
         T: ComponentId,
     {
-        let component =
-            sys::ecs_field_at_w_size(self.iter, core::mem::size_of::<T>(), index, row as i32)
-                as *mut T;
-
-        if component.is_null() {
-            return None;
-        }
-        let component_ref = &mut *component;
-
-        #[cfg(not(feature = "flecs_safety_readwrite_locks"))]
-        {
-            Some(FieldAtMut::<T>::new(component_ref, false))
-        }
-
-        #[cfg(feature = "flecs_safety_readwrite_locks")]
-        {
-            let world_ref = WorldRef::from_ptr(self.iter.world);
-            let components_access = world_ref.component_access;
-            let table_id = unsafe { sys::ecs_rust_table_id(self.iter.table) };
-            Some(FieldAtMut::<T>::new(
-                component_ref,
-                _id,
-                table_id,
-                components_access,
-            ))
+        unsafe {
+            let component =
+                sys::ecs_field_at_w_size(self.iter, core::mem::size_of::<T>(), index, row as i32)
+                    as *mut T;
+
+            if component.is_null() {
+                return None;
+            }
+            let component_ref = &mut *component;
+
+            #[cfg(not(feature = "flecs_safety_readwrite_locks"))]
+            {
+                Some(FieldAtMut::<T>::new(component_ref, false))
+            }
+
+            #[cfg(feature = "flecs_safety_readwrite_locks")]
+            {
+                let world_ref = WorldRef::from_ptr(self.iter.world);
+                let components_access = world_ref.component_access;
+                let table_id = sys::ecs_rust_table_id(self.iter.table);
+                Some(FieldAtMut::<T>::new(
+                    component_ref,
+                    _id,
+                    table_id,
+                    components_access,
+                ))
+            }
         }
     }
 
