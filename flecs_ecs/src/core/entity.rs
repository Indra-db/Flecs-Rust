use std::{
    ffi::CStr,
    ops::{Deref, DerefMut},
    os::raw::c_void,
};

use flecs_ecs_sys::{ecs_emplace_id, ecs_new_w_id};

use super::{
    c_types::{IdT, SEPARATOR},
    component_ref::Ref,
    component_registration::{ComponentId, ComponentType, Enum, Struct},
    ecs_pair, ecs_pair_first, ecs_pair_second, set_helper,
    world::World,
    CachedEnumData, EmptyComponent, EntityView, IntoComponentId, IntoEntityId, IntoEntityIdExt,
    IntoWorld, NotEmptyComponent, ScopedWorld, ECS_DEPENDS_ON, ECS_EXCLUSIVE, ECS_IS_A,
    ECS_OVERRIDE, ECS_SLOT_OF, ECS_WILDCARD,
};
#[cfg(any(debug_assertions, feature = "flecs_force_enable_ecs_asserts"))]
use crate::core::FlecsErrorCode;
use crate::{
    core::ECS_CHILD_OF,
    ecs_assert,
    sys::{
        ecs_add_id, ecs_clear, ecs_delete, ecs_enable, ecs_enable_id, ecs_entity_desc_t,
        ecs_entity_init, ecs_flatten, ecs_flatten_desc_t, ecs_get_id, ecs_get_mut_id,
        ecs_get_target, ecs_has_id, ecs_modified_id, ecs_remove_id, ecs_set_alias, ecs_set_id,
        ecs_set_name, ecs_set_scope, ecs_set_with, EcsComponent, FLECS_IDEcsComponentID_,
    },
};

#[derive(Default, Copy, Clone)]
pub struct Entity<'a> {
    pub entity_view: EntityView<'a>,
}

impl<'a, T> PartialEq<T> for Entity<'a>
where
    T: IntoEntityIdExt,
{
    fn eq(&self, other: &T) -> bool {
        self.raw_id == other.get_id()
    }
}

impl<'a> Eq for Entity<'a> {}

impl<'a, T> PartialOrd<T> for Entity<'a>
where
    T: IntoEntityIdExt,
{
    fn partial_cmp(&self, other: &T) -> Option<std::cmp::Ordering> {
        Some(self.raw_id.cmp(&other.get_id()))
    }
}

impl<'a> Ord for Entity<'a> {
    fn cmp(&self, other: &Entity) -> std::cmp::Ordering {
        self.raw_id.cmp(&other.raw_id)
    }
}

// Additionally, to allow comparison in the other direction (i32 with MyStruct)
impl<'a> PartialEq<Entity<'a>> for u64 {
    fn eq(&self, other: &Entity) -> bool {
        *self == other.raw_id
    }
}

impl<'a> Deref for Entity<'a> {
    type Target = EntityView<'a>;

    #[inline]
    fn deref(&self) -> &Self::Target {
        &self.entity_view
    }
}

impl<'a> DerefMut for Entity<'a> {
    #[inline]
    fn deref_mut(&mut self) -> &mut Self::Target {
        &mut self.entity_view
    }
}

impl<'a> From<Entity<'a>> for IdT {
    fn from(entity: Entity) -> Self {
        entity.entity_view.id.raw_id
    }
}

impl<'a> From<&Entity<'a>> for IdT {
    fn from(entity: &Entity) -> Self {
        entity.entity_view.id.raw_id
    }
}

impl<'a> From<&mut Entity<'a>> for IdT {
    fn from(entity: &mut Entity) -> Self {
        entity.entity_view.id.raw_id
    }
}

// TODO: Unsafe static lifetime injected here
impl<'a> From<IdT> for Entity<'a> {
    fn from(value: IdT) -> Self {
        Entity::new_id_only(value)
    }
}

impl<'a> std::fmt::Display for Entity<'a> {
    fn fmt(&self, f: &mut std::fmt::Formatter<'_>) -> std::fmt::Result {
        if let Some(name) = self.name_optional() {
            write!(f, "{}", name)
        } else {
            write!(f, "{}", self.raw_id)
        }
    }
}

impl<'a> std::fmt::Debug for Entity<'a> {
    fn fmt(&self, f: &mut std::fmt::Formatter<'_>) -> std::fmt::Result {
        let name = self.name();
        let id = self.raw_id;
        let archetype_str = if let Some(s) = self.archetype().to_string() {
            s
        } else {
            "empty".to_string()
        };
        write!(
            f,
            "Entity name: {} -- id: {} -- archetype: {}",
            name, id, archetype_str
        )
    }
}

// functions in here match most of the functions in the c++ entity and entity_builder class
impl<'a> Entity<'a> {
    /// Create new entity.
    ///
    /// # See also
    ///
    /// * C++ API: `entity::entity`
    #[doc(alias = "entity::entity")]
    #[allow(clippy::not_unsafe_ptr_arg_deref)]
    pub fn new(world: impl IntoWorld<'a>) -> Self {
        let id = unsafe { ecs_new_id(world.world_ptr_mut()) };
        Self {
<<<<<<< HEAD
            entity_view: EntityView::new(Some(world), id),
=======
            entity_view: EntityView::new_from_existing(world.get_world_raw(), unsafe {
                ecs_new_w_id(world.world_ptr_mut(), 0)
            }),
>>>>>>> 99ad80a8
        }
    }

    /// Creates a wrapper around an existing entity / id.
    ///
    /// # Arguments
    ///
    /// * `world` - The world the entity belongs to. If strictly only a storage is needed, this can be None.
    /// * `id` - The entity id.
    ///
    /// # Safety
    ///
    /// The world must be not be None if you want to do operations on the entity.
    ///
    /// # See also
    ///
    /// * C++ API: `entity::entity`
    #[doc(alias = "entity::entity")]
    pub fn new_from_existing(world: impl IntoWorld<'a>, id: impl IntoEntityIdExt) -> Self {
        Self {
            entity_view: EntityView::new(world, id),
        }
    }

    /// Create a named entity.
    ///
    /// Named entities can be looked up with the lookup functions. Entity names
    /// may be scoped, where each element in the name is separated by "::".
    /// For example: "`Foo::Bar`". If parts of the hierarchy in the scoped name do
    /// not yet exist, they will be automatically created.
    ///
    /// # Arguments
    ///
    /// - `world`: The world in which to create the entity.
    /// - `name`: The entity name.
    ///
    /// # See also
    ///
    /// * C++ API: `entity::entity`
    #[doc(alias = "entity::entity")]
    #[allow(clippy::not_unsafe_ptr_arg_deref)]
    pub fn new_named(world: impl IntoWorld<'a>, name: &CStr) -> Self {
        let desc = ecs_entity_desc_t {
            name: name.as_ptr(),
            sep: SEPARATOR.as_ptr(),
            root_sep: SEPARATOR.as_ptr(),
            _canary: 0,
            id: 0,
            symbol: std::ptr::null(),
            use_low_id: false,
            add: [0; 32],
            add_expr: std::ptr::null(),
        };
        let id = unsafe { ecs_entity_init(world.world_ptr_mut(), &desc) };
        Self {
            entity_view: EntityView::new(world, id),
        }
    }

    // Explicit conversion from flecs::entity_t to Entity
    ///
    /// # See also
    ///
    /// * C++ API: `entity::entity`
    #[doc(alias = "entity::entity")]
    pub(crate) fn new_id_only(id: impl IntoEntityIdExt) -> Self {
        Self {
            entity_view: EntityView::new_id_only(id),
        }
    }

    /// Entity id 0.
    /// This function is useful when the API must provide an entity that
    /// belongs to a world, but the entity id is 0.
    ///
    /// # See also
    ///
    /// * C++ API: `entity::null`
    #[doc(alias = "entity::null")]
    pub fn new_null_w_world(world: &'a World) -> Entity<'a> {
        Entity::new_from_existing(Some(world), 0)
    }

    /// Entity id 0.
    /// returns the default entity, which is 0 id and nullptr world
    ///
    /// # See also
    ///
    /// * C++ API: `entity::null`
    #[doc(alias = "entity::null")]
    pub const fn new_null() -> Entity<'static> {
        Entity {
            entity_view: EntityView {
                id: super::Id {
                    raw_id: 0,
                    world: None,
                },
            },
        }
    }

    /// Add an id to an entity.
    /// This Id can be a component, a pair, a tag or another entity.
    ///
    /// Add an entity to the entity. This is typically used for tagging.
    ///
    /// # Arguments
    ///
    /// - `component_id`: The component to add.
    ///
    /// # See also
    ///
    /// * C++ API: `entity_builder::add`
    #[doc(alias = "entity_builder::add")]
    pub fn add_id(self, id: impl IntoEntityIdExt) -> Self {
        unsafe { ecs_add_id(self.world.world_ptr_mut(), self.raw_id, id.get_id()) }
        self
    }

    /// Add a component to an entity.
    ///
    /// To ensure the component is initialized, it should have a constructor.
    ///
    /// # Type Parameters
    ///
    /// - `T`: The component type to add.
    ///
    /// # SAFETY
    ///
    /// This function is unsafe, but not marked unsafe. This is because the function does not initialize the component
    /// When it's Trivial. This usually means anything that does not store any heap data, will be uninitialized.
    /// Prefer Set for no risk of Undefined behavior.
    ///
    /// # See also
    ///
    /// * C++ API: `entity_builder::add`
    #[doc(alias = "entity_builder::add")]
    pub fn add<T>(self) -> Self
    where
        T: IntoComponentId,
    {
        let world = self.world;
        self.add_id(T::get_id(world))
    }

    /// Adds a pair to the entity
    ///
    /// # Type Parameters
    ///
    /// * `Second` - the second element of the pair
    ///
    /// # Arguments
    ///
    /// * `first` - the first element of the pair
    ///
    /// # See also
    ///
    /// * C++ API: `entity_builder::add`
    #[doc(alias = "entity_builder::add")]
    pub fn add_pair_second<Second: ComponentId>(self, first: impl IntoEntityId) -> Self {
        let world = self.world;
        self.add_id((first, Second::get_id(world)))
    }

    /// Adds a pair to the entity
    ///
    /// # Type Parameters
    ///
    /// * `First` - the first element of the pair
    ///
    /// # Arguments
    ///
    /// * `second` - the second element of the pair
    ///
    /// # See also
    ///
    /// * C++ API: `entity_builder::add`
    #[doc(alias = "entity_builder::add")]
    pub fn add_pair_first<First: ComponentId>(self, second: impl IntoEntityId) -> Self {
        let world = self.world;
        self.add_id((First::get_id(world), second))
    }

    /// Adds a pair to the entity composed of a tag and an enum constant.
    ///
    /// # Type Parameters
    ///
    /// - `T`: The tag (first element of the pair).
    /// - `U`: The enum constant (second element of the pair).
    ///
    /// # Arguments
    ///
    /// - `enum_value`: The enum constant.
    ///
    /// # See also
    ///
    /// * C++ API: `entity_builder::add`
    #[doc(alias = "entity_builder::add")]
    pub fn add_enum_tag<First, Second>(self, enum_value: Second) -> Self
    where
        First: ComponentId,
        Second: ComponentId + ComponentType<Enum> + CachedEnumData,
    {
        let world = self.world;
        self.add_id((First::get_id(world), enum_value.get_id_variant(world)))
    }

    /// Adds a pair to the entity where the first element is the enumeration type,
    /// and the second element is the enumeration constant.
    ///
    /// This function works with regular (C style) enumerations as well as enum classes.
    ///
    /// # Type Parameters
    ///
    /// - `T`: The enumeration type, which derives from `ComponentId`, `ComponentType<Enum>`, and `CachedEnumData`.
    ///
    /// # Arguments
    ///
    /// - `enum_value`: The enumeration value.
    ///
    /// # See also
    ///
    /// * C++ API: `entity_builder::add`
    #[doc(alias = "entity_builder::add")]
    pub fn add_enum<T: ComponentId + ComponentType<Enum> + CachedEnumData>(
        self,
        enum_value: T,
    ) -> Self {
        let world = self.world;
        let id = T::get_id(world);
        // SAFETY: we know that the enum_value is a valid because of the T::get_id call
        self.add_id((id, unsafe { enum_value.get_id_variant_unchecked(world) }))
    }

    /// Conditional add.
    /// This operation adds if condition is true, removes if condition is false.
    ///
    /// # Arguments
    ///
    /// * `condition`: The condition to evaluate.
    /// * `component`: The component to add.
    ///
    /// # See also
    ///
    /// * C++ API: `entity_builder::add_if`
    #[doc(alias = "entity_builder::add_if")]
    pub fn add_id_if<T>(self, id: T, condition: bool) -> Self
    where
        T: IntoEntityIdExt,
    {
        if condition {
            self.add_id(id)
        } else {
            // the compiler will optimize this branch away since it's known at compile time
            if T::IS_PAIR {
                // If second is 0 or if relationship is exclusive, use wildcard for
                // second which will remove all instances of the relationship.
                // Replacing 0 with Wildcard will make it possible to use the second
                // as the condition.
                let first = ecs_pair_first(id.get_id());
                let mut second = ecs_pair_second(id.get_id());
                if second == 0
                    || unsafe { ecs_has_id(self.world.world_ptr_mut(), first, ECS_EXCLUSIVE) }
                {
                    second = ECS_WILDCARD;
                }
                self.remove_id((first, second))
            } else {
                self.remove_id(id)
            }
        }
    }

    /// Conditional add.
    /// This operation adds if condition is true, removes if condition is false.
    ///
    /// # Type Parameters
    ///
    /// * `T`: The component to add.
    ///
    /// # Arguments
    ///
    /// * `condition`: The condition to evaluate.
    ///
    /// # See also
    ///
    /// * C++ API: `entity_builder::add_if`
    #[doc(alias = "entity_builder::add_if")]
    pub fn add_if<T: IntoComponentId>(self, condition: bool) -> Self {
        let world = self.world;
        self.add_id_if(T::get_id(world), condition)
    }

    /// Conditional add.
    /// This operation adds if condition is true, removes if condition is false.
    ///
    /// # Type Parameters
    ///
    /// * `First`: The first element of the pair
    ///
    /// # Arguments
    ///
    /// * `condition`: The condition to evaluate.
    /// * `second`: The second element of the pair.
    ///
    /// # See also
    ///
    /// * C++ API: `entity_builder::add_if`
    #[doc(alias = "entity_builder::add_if")]
    pub fn add_pair_first_if<First: ComponentId>(
        self,
        second: impl IntoEntityId,
        condition: bool,
    ) -> Self {
        let world = self.world;
        self.add_id_if((First::get_id(world), second), condition)
    }

    /// Conditional add.
    /// This operation adds if condition is true, removes if condition is false.
    ///
    /// # Type Parameters
    ///
    /// * `Second`: The second element of the pair
    ///
    /// # Arguments
    ///
    /// * `condition`: The condition to evaluate.
    /// * `first`: The first element of the pair.
    ///
    /// # See also
    ///
    /// * C++ API: `entity_builder::add_if`
    #[doc(alias = "entity_builder::add_if")]
    pub fn add_pair_second_if<Second: ComponentId>(
        self,
        first: impl IntoEntityId,
        condition: bool,
    ) -> Self {
        let world = self.world;
        self.add_id_if((first, Second::get_id(world)), condition)
    }

    /// Conditional add.
    /// This operation adds if condition is true, removes if condition is false.
    ///
    /// # Type Parameters
    ///
    /// * `T`: enum type
    ///
    /// # Arguments
    ///
    /// * `condition`: The condition to evaluate.
    /// * `enum_value`: The enumeration constant.
    ///
    /// # See also
    ///
    /// * C++ API: `entity_builder::add_if`
    #[doc(alias = "entity_builder::add_if")]
    pub fn add_enum_tag_if<T>(self, enum_value: T, condition: bool) -> Self
    where
        T: ComponentId + ComponentType<Enum> + CachedEnumData,
    {
        let world = self.world;
        // SAFETY: we know that the enum_value is a valid because of the T::get_id call
        self.add_id_if(
            (T::get_id(world), unsafe {
                enum_value.get_id_variant_unchecked(world)
            }),
            condition,
        )
    }

    /// Emplace a component.
    ///
    /// Emplace is similar to `set()` except that the component constructor is not
    /// invoked, allowing the component to be "constructed" directly in the storage.
    ///
    /// # SAFETY
    ///
    /// `emplace` can only be used if the entity does not yet have the component. If
    /// the entity has the component, the operation will fail and panic.
    ///
    /// # Type Parameters
    ///
    /// * `T`: The type of the component to emplace.
    ///
    /// # Arguments
    ///
    /// * `value`: The value to emplace.
    ///
    /// # See also
    ///
    /// * C++ API: `entity_builder::emplace`
    #[doc(alias = "entity_builder::emplace")]
    pub fn emplace<T>(self, value: T) -> Self
    where
        T: IntoComponentId,
    {
        let id = T::get_id(self.world);
        unsafe {
            let ptr = ecs_emplace_id(self.world_ptr_mut(), self.raw_id, id) as *mut T;
            std::ptr::write(ptr, value);
            ecs_modified_id(self.world_ptr_mut(), self.raw_id, id);
        }
        self
    }

    /// Remove an entity from an entity.
    ///
    /// # Arguments
    ///
    /// * `component_id`: The entity to remove.
    ///
    /// # See also
    ///
    /// * C++ API: `entity_builder::remove`
    #[doc(alias = "entity_builder::remove")]
    pub fn remove_id(self, id: impl IntoEntityIdExt) -> Self {
        unsafe { ecs_remove_id(self.world.world_ptr_mut(), self.raw_id, id.get_id()) }
        self
    }

    /// Remove a component from an entity.
    ///
    /// # Type Parameters
    ///
    /// * `T`: the type of the component to remove.
    ///
    /// # See also
    ///
    /// * C++ API: `entity_builder::remove`
    #[doc(alias = "entity_builder::remove")]
    pub fn remove<T: IntoComponentId>(self) -> Self {
        let world = self.world;

        //this branch will be compiled away in release mode
        if T::IS_ENUM {
            self.remove_id((T::get_id(world), ECS_WILDCARD))
        } else {
            self.remove_id(T::get_id(world))
        }
    }

    /// Remove a pair.
    /// This operation removes a pair to the entity.
    ///
    /// # Type Parameters
    ///
    /// * `T`: The type of the first element of the pair.
    /// * `U`: The type of the second element of the pair.
    ///
    /// # Arguments
    ///
    /// * `enum_value`: the enum constant.
    ///
    /// # See also
    ///
    /// * C++ API: `entity_builder::remove`
    #[doc(alias = "entity_builder::remove")]
    pub fn remove_enum_tag<First, Second>(self, enum_value: Second) -> Self
    where
        First: ComponentId,
        Second: ComponentId + ComponentType<Enum> + CachedEnumData,
    {
        let world = self.world;
        self.remove_id((First::get_id(world), enum_value.get_id_variant(world)))
    }

    /// Removes a pair.
    /// This operation removes a pair from the entity.
    ///
    /// # Type Parameters
    ///
    /// * `First`: The first element of the pair.
    ///
    /// # Arguments
    ///
    /// * `second`: The second element of the pair.
    ///
    /// # See also
    ///
    /// * C++ API: `entity_builder::remove_second`
    #[doc(alias = "entity_builder::remove_second")]
    pub fn remove_pair_first<First: ComponentId>(self, second: impl IntoEntityId) -> Self {
        let world = self.world;
        self.remove_id((First::get_id(world), second))
    }

    /// Removes a pair.
    /// This operation removes a pair from the entity.
    ///
    /// # Type Parameters
    ///
    /// * `Second`: The second element of the pair.
    ///
    /// # Arguments
    ///
    /// * `first`: The first element of the pair.
    ///
    /// # See also
    ///
    /// * C++ API: `entity_builder::remove_second`
    #[doc(alias = "entity_builder::remove_second")]
    pub fn remove_pair_second<Second: ComponentId>(self, first: impl IntoEntityId) -> Self {
        let world = self.world;
        self.remove_id((first, Second::get_id(world)))
    }

    /// Shortcut for add(IsA, id).
    ///
    /// # Arguments
    ///
    /// * `second`: The second element of the pair.
    ///
    /// # See also
    ///
    /// * C++ API: `entity_builder::is_a`
    #[doc(alias = "entity_builder::is_a")]
    pub fn is_a_id(self, second: impl IntoEntityId) -> Self {
        self.add_id((ECS_IS_A, second))
    }

    /// Shortcut for add(IsA, entity).
    ///
    /// # Type Parameters
    ///
    /// * `T`: the type associated with the entity.
    ///
    /// # See also
    ///
    /// * C++ API: `entity_builder::is_a`
    #[doc(alias = "entity_builder::is_a")]
    pub fn is_a<T: ComponentId>(self) -> Self {
        let world = self.world;
        self.is_a_id(T::get_id(world))
    }

    /// Shortcut for add(ChildOf, entity).
    ///
    /// # Arguments
    ///
    /// * `second`: The second element of the pair.
    ///
    /// # See also
    ///
    /// * C++ API: `entity_builder::child_of`
    #[doc(alias = "entity_builder::child_of")]
    pub fn child_of_id(self, parent: impl IntoEntityId) -> Self {
        self.add_id((ECS_CHILD_OF, parent))
    }

    /// Shortcut for add(ChildOf, entity).
    ///
    /// # Type Parameters
    ///
    /// * `T`: the type associated with the entity.
    ///
    /// # See also
    ///
    /// * C++ API: `entity_builder::child_of`
    #[doc(alias = "entity_builder::child_of")]
    pub fn child_of<T: ComponentId>(self) -> Self {
        let world = self.world;
        self.child_of_id(T::get_id(world))
    }

    /// Shortcut for add(DependsOn, entity).
    ///
    /// # Arguments
    ///
    /// * `second`: The second element of the pair.
    ///
    /// # See also
    ///
    /// * C++ API: `entity_builder::depends_on`
    #[doc(alias = "entity_builder::depends_on")]
    pub fn depends_on_id(self, second: impl IntoEntityId) -> Self {
        self.add_id((ECS_DEPENDS_ON, second))
    }

    /// Shortcut for add(DependsOn, entity).
    ///
    /// # Type Parameters
    ///
    /// * `T`: the type associated with the entity.
    ///
    /// # See also
    ///
    /// * C++ API: `entity_builder::depends_on`
    #[doc(alias = "entity_builder::depends_on")]
    pub fn depends_on<T: ComponentId>(self) -> Self {
        let world = self.world;
        self.depends_on_id(T::get_id(world))
    }

    /// Shortcut for add(SlotOf, entity).
    ///
    /// # Arguments
    ///
    /// * `second`: The second element of the pair.
    ///
    /// # See also
    ///
    /// * C++ API: `entity_builder::slot_of`
    #[doc(alias = "entity_builder::slot_of")]
    pub fn slot_of_id(self, second: impl IntoEntityId) -> Self {
        self.add_id((ECS_SLOT_OF, second))
    }

    /// Shortcut for add(SlotOf, entity).
    ///
    /// # Type Parameters
    ///
    /// * `T`: the type associated with the entity.
    ///
    /// # See also
    ///
    /// * C++ API: `entity_builder::slot_of`
    #[doc(alias = "entity_builder::slot_of")]
    pub fn slot_of<T: ComponentId>(self) -> Self {
        let world = self.world;
        self.slot_of_id(T::get_id(world))
    }

    /// Shortcut for add(SlotOf, target(ChildOf)).
    ///
    /// # See also
    ///
    /// * C++ API: `entity_builder::slot`
    #[doc(alias = "entity_builder::slot")]
    pub fn slot_child(self) -> Self {
        ecs_assert!(
            unsafe { ecs_get_target(self.world.world_ptr_mut(), self.raw_id, ECS_CHILD_OF, 0) }
                != 0,
            FlecsErrorCode::InvalidParameter,
            "add ChildOf pair before using slot()"
        );
        let id = self.target_id(ECS_CHILD_OF, 0);
        self.slot_of_id(id)
    }

    /// Mark id for auto-overriding.
    ///
    /// When an entity inherits from a base entity (using the `IsA` relationship)
    /// any ids marked for auto-overriding on the base will be overridden
    /// automatically by the entity.
    ///
    /// # Arguments
    ///
    /// * `id`: The id to mark for overriding.
    ///
    /// # See also
    ///
    /// * C++ API: `entity_builder::override`
    #[doc(alias = "entity_builder::override")]
    pub fn override_id(self, id: impl IntoEntityIdExt) -> Self {
        self.add_id(ECS_OVERRIDE | id.get_id())
    }

    /// Mark component for auto-overriding.
    ///
    /// # Type Parameters
    ///
    /// * `T`: The component to mark for overriding.
    ///
    /// # See also
    ///
    /// * C++ API: `entity_builder::override`
    #[doc(alias = "entity_builder::override")]
    pub fn override_type<T: IntoComponentId>(self) -> Self {
        let world = self.world;
        self.override_id(T::get_id(world))
    }

    /// Mark pair for auto-overriding with a given second ID.
    ///
    /// # Type Parameters
    ///
    /// * `First`: The first element of the pair.
    ///
    /// # Arguments
    ///
    /// * `second`: The second element of the pair.
    ///
    /// # See also
    ///
    /// * C++ API: `entity_builder::override`
    #[doc(alias = "entity_builder::override")]
    pub fn override_pair_first<First: ComponentId>(self, second: impl IntoEntityId) -> Self {
        let world = self.world;
        self.override_id((First::get_id(world), second))
    }

    /// Mark pair for auto-overriding with a given first ID.
    ///
    /// # Type Parameters
    ///
    /// * `Second`: The second element of the pair.
    ///
    /// # Arguments
    ///
    /// * `first`: The first element of the pair.
    ///
    /// # See also
    ///
    /// * C++ API: `entity_builder::override`
    #[doc(alias = "entity_builder::override")]
    pub fn override_pair_second<Second: ComponentId>(self, first: impl IntoEntityId) -> Self {
        let world = self.world;
        self.override_id((first, Second::get_id(world)))
    }

    /// Sets a component for an entity and marks it as overridden.
    ///
    /// This function sets a component for an entity and marks the component
    /// as overridden, meaning that it will not be updated by systems that
    /// typically update this component.
    ///
    /// # Arguments
    ///
    /// * `component_id`: The ID of the component to set and mark as overridden.
    ///
    /// # See also
    ///
    /// * C++ API: `entity_builder::set_override`
    #[doc(alias = "entity_builder::set_override")]
    pub fn set_override_id(self, id: impl IntoEntityIdExt) -> Self {
        unsafe {
            ecs_add_id(
                self.world.world_ptr_mut(),
                self.raw_id,
                ECS_OVERRIDE | id.get_id(),
            );
        }
        self
    }

    /// Sets a component mark override for the entity and sets the component data.
    ///
    /// # Arguments
    ///
    /// * `component` - The component data to set.
    ///
    /// # Type Parameters
    ///
    /// * `T` - The type of the component data.
    ///
    /// # See also
    ///
    /// * C++ API: `entity_builder::set_override`
    #[doc(alias = "entity_builder::set_override")]
    pub fn set_override<T: ComponentId>(self, component: T) -> Self {
        self.override_type::<T>().set(component)
    }

    /// Sets a pair, mark component for auto-overriding.
    ///
    /// # Type Parameters
    ///
    /// * `First`: The type of the first element of the pair.
    /// * `Second`: The type of the second element of the pair.
    ///
    /// # Arguments
    ///
    /// * `first`: The first element of the pair.
    ///
    /// # See also
    ///
    /// * C++ API: `entity_builder::set_override`
    pub fn set_override_pair_first<First, Second>(self, first: First) -> Self
    where
        First: ComponentId + ComponentType<Struct> + NotEmptyComponent,
        Second: ComponentId + ComponentType<Struct>,
    {
        let second_id = Second::get_id(self.world);
        self.override_pair_first::<First>(second_id)
            .set_pair_first_id(first, second_id)
    }

    /// Sets a pair, mark component for auto-overriding.
    ///
    /// # Type Parameters
    ///
    /// * `First`: The type of the first element of the pair.
    /// * `Second`: The type of the second element of the pair.
    ///
    /// # Arguments
    ///
    /// * `second`: The first element of the pair.
    ///
    /// # See also
    ///
    /// * C++ API: `entity_builder::set_override`
    pub fn set_override_pair_second<First, Second>(self, second: Second) -> Self
    where
        First: ComponentId + ComponentType<Struct>,
        Second: ComponentId + ComponentType<Struct> + NotEmptyComponent,
    {
        let first_id = First::get_id(self.world);
        self.override_pair_second::<Second>(first_id)
            .set_pair_second_id(second, first_id)
    }

    /// Sets a pair, mark component for auto-overriding.
    ///
    /// # Type Parameters
    ///
    /// * `First`: The type of the first element of the pair.
    ///
    /// # Arguments
    ///
    /// * `first`: The first element of the pair.
    /// * `second`: The ID of the second element of the pair.
    ///
    /// # See also
    ///
    /// * C++ API: `entity_builder::set_override`
    #[doc(alias = "entity_builder::set_override")]
    pub fn set_override_pair_first_id<First>(self, first: First, second: impl IntoEntityId) -> Self
    where
        First: ComponentId + ComponentType<Struct> + NotEmptyComponent,
    {
        self.override_pair_first::<First>(&second)
            .set_pair_first_id(first, second)
    }

    /// Sets a pair, mark component for auto-overriding.
    ///
    /// # Type Parameters
    ///
    /// * `Second`: The type of the second element of the pair.
    ///
    /// # Arguments
    ///
    /// * `first`: The ID of the second element of the pair.
    /// * `second`: The first element of the pair.
    ///
    /// # See also
    ///
    /// * C++ API: `entity_builder::set_override`
    #[doc(alias = "entity_builder::set_override")]
    pub fn set_override_pair_second_id<Second>(
        self,
        second: Second,
        first: impl IntoEntityId,
    ) -> Self
    where
        Second: ComponentId + ComponentType<Struct> + NotEmptyComponent,
    {
        let first = first.get_id();
        self.override_pair_second::<Second>(first)
            .set_pair_second_id(second, first)
    }

    /// Sets a component of type `T` on the entity.
    ///
    /// # Arguments
    ///
    /// * `component` - The component to set on the entity.
    ///
    /// # See also
    ///
    /// * C++ API: `entity_builder::set`
    #[doc(alias = "entity_builder::set")]
    pub fn set<T: ComponentId>(self, component: T) -> Self {
        set_helper(
            self.world.world_ptr_mut(),
            self.raw_id,
            component,
            T::get_id(self.world),
        );
        self
    }

    /// Set a pair for an entity using the first element type and a second component ID.
    ///
    /// # Type Parameters
    ///
    /// * `First`: The first element of the pair.
    ///
    /// # Arguments
    ///
    /// * `first`: The ID of the first element of the pair.
    /// * `second`: The second element of the pair to be set.
    ///
    /// # See also
    ///
    /// * C++ API: `entity_builder::set`
    #[doc(alias = "entity_builder::set")]
    pub fn set_pair_first_id<First>(self, first: First, second: impl IntoEntityId) -> Self
    where
        First: ComponentId + ComponentType<Struct> + NotEmptyComponent,
    {
        set_helper(
            self.world.world_ptr_mut(),
            self.raw_id,
            first,
            (First::get_id(self.world), second),
        );
        self
    }

    /// Set a pair for an entity.
    /// This operation sets the pair value, and uses First as type. If the
    /// entity did not yet have the pair, it will be added.
    ///
    /// # Type Parameters
    ///
    /// * `First`: The first element of the pair
    /// * `Second`: The second element of the pair
    ///
    /// # Arguments
    ///
    /// * `first`: The value to set for first component.
    ///
    /// # See also
    ///
    /// * C++ API: `entity_builder::set`
    #[doc(alias = "entity_builder::set")]
    pub fn set_pair_first<First, Second>(self, first: First) -> Self
    where
        First: ComponentId + ComponentType<Struct> + NotEmptyComponent,
        Second: ComponentId + ComponentType<Struct>,
    {
        set_helper(
            self.world.world_ptr_mut(),
            self.raw_id,
            first,
            (First::get_id(self.world), Second::get_id(self.world)),
        );
        self
    }

    /// Set a pair for an entity using the second element type and a first id.
    ///
    /// # Type Parameters
    ///
    /// * `Second`: The second element of the pair.
    ///
    /// # Arguments
    ///
    /// * `first`: The ID of the first element of the pair.
    /// * `second`: The second element of the pair to be set.
    ///
    /// # See also
    ///
    /// * C++ API: `entity_builder::set_second`
    #[doc(alias = "entity_builder::set_second")]
    pub fn set_pair_second_id<Second>(self, second: Second, first: impl IntoEntityId) -> Self
    where
        Second: ComponentId + ComponentType<Struct> + NotEmptyComponent,
    {
        set_helper(
            self.world.world_ptr_mut(),
            self.raw_id,
            second,
            (first, Second::get_id(self.world)),
        );
        self
    }

    /// Set a pair for an entity.
    /// This operation sets the pair value, and uses Second as type. If the
    /// entity did not yet have the pair, it will be added.
    ///
    /// # Type Parameters
    ///
    /// * `Second`: The second element of the pair
    ///
    /// # Arguments
    ///
    /// * `first`: The first element of the pair.
    /// * `value`: The value to set.
    ///
    /// # See also
    ///
    /// * C++ API: `entity_builder::set_second`
    #[doc(alias = "entity_builder::set_second")]
    pub fn set_pair_second<First, Second>(self, second: Second) -> Self
    where
        First: ComponentId + ComponentType<Struct> + EmptyComponent,
        Second: ComponentId + ComponentType<Struct> + NotEmptyComponent,
    {
        set_helper(
            self.world.world_ptr_mut(),
            self.raw_id,
            second,
            ecs_pair(First::get_id(self.world), Second::get_id(self.world)),
        );
        self
    }

    /// Set a pair for an entity.
    /// This operation sets the pair value, and uses First as type. If the
    /// entity did not yet have the pair, it will be added.
    ///
    /// # Type Parameters
    ///
    /// * `First`: The first element of the pair.
    /// * `Second`: The second element of the pair.
    ///
    /// # Arguments
    ///
    /// * `constant`: The enum constant.
    /// * `value`: The value to set.
    ///
    /// # See also
    ///
    /// * C++ API: `entity_builder::set`
    #[doc(alias = "entity_builder::set")]
    pub fn set_enum_pair_first<First, Second>(self, first: First, constant: Second) -> Self
    where
        First: ComponentId + ComponentType<Struct>,
        Second: ComponentId + ComponentType<Enum> + CachedEnumData,
    {
        set_helper(
            self.world.world_ptr_mut(),
            self.raw_id,
            first,
            ecs_pair(
                First::get_id(self.world),
                constant.get_id_variant(self.world),
            ),
        );
        self
    }

    /// Sets a pointer to a component of an entity with a given component ID and size.
    ///
    /// # Arguments
    ///
    /// * `self` - A mutable reference to the entity.
    /// * `component_id` - The ID of the component to set the pointer to.
    /// * `size` - The size of the component.
    /// * `ptr` - A pointer to the component.
    ///
    /// # See also
    ///
    /// * C++ API: `entity_builder::set_ptr`
    #[doc(alias = "entity_builder::set_ptr")]
    #[allow(clippy::not_unsafe_ptr_arg_deref)]
    pub fn set_ptr_w_size(self, id: impl IntoEntityId, size: usize, ptr: *const c_void) -> Self {
        unsafe {
            ecs_set_id(
                self.world.world_ptr_mut(),
                self.raw_id,
                id.get_id(),
                size,
                ptr,
            )
        };
        self
    }

    /// Sets a pointer to a component of an entity with a given component ID.
    ///
    /// # Arguments
    ///
    /// * `self` - A mutable reference to the entity.
    /// * `component_id` - The ID of the component to set the pointer to.
    /// * `ptr` - A pointer to the component.
    ///
    /// # See also
    ///
    /// * C++ API: `entity_builder::set_ptr`
    #[doc(alias = "entity_builder::set_ptr")]
    pub fn set_ptr(self, id: impl IntoEntityId, ptr: *const c_void) -> Self {
        let id = id.get_id();
        let cptr: *const EcsComponent =
            unsafe { ecs_get_id(self.world.world_ptr_mut(), id, FLECS_IDEcsComponentID_) }
                as *const EcsComponent;

        ecs_assert!(
            !cptr.is_null(),
            FlecsErrorCode::InvalidParameter,
            "invalid component id: {:?}",
            id
        );

        self.set_ptr_w_size(id, unsafe { (*cptr).size } as usize, ptr)
    }

    /// Sets the name of the entity.
    ///
    /// # Arguments
    ///
    /// * `name` - A string slice that holds the name to be set.
    ///
    /// # See also
    ///
    /// * C++ API: `entity_builder::set_name`
    #[doc(alias = "entity_builder::set_name")]
    pub fn set_name(self, name: &CStr) -> Self {
        unsafe {
            ecs_set_name(self.world.world_ptr_mut(), self.raw_id, name.as_ptr());
        }
        self
    }

    /// Sets the alias name of the entity.
    ///
    /// # Arguments
    ///
    /// * `name` - A string slice that holds the alias name to be set.
    ///
    /// # See also
    ///
    /// * C++ API: `entity_builder::set_alias`
    #[doc(alias = "entity_builder::set_alias")]
    pub fn set_alias_name(self, name: &CStr) -> Self {
        unsafe {
            ecs_set_alias(self.world.world_ptr_mut(), self.raw_id, name.as_ptr());
        }
        self
    }

    /// Enables itself (the entity).
    ///
    /// Enabled entities are matched with systems and can be searched with queries.
    ///
    /// # See also
    ///
    /// * C++ API: `entity_builder::enable`
    #[doc(alias = "entity_builder::enable")]
    pub fn enable_self(self) -> Self {
        unsafe { ecs_enable(self.world.world_ptr_mut(), self.raw_id, true) }
        self
    }
    /// Enables an ID which represents a component or pair.
    ///
    /// This sets the enabled bit for this component. If this is the first time the component is
    /// enabled or disabled, the bitset is added.
    ///
    /// # Arguments
    ///
    /// - `component_id`: The ID to enable.
    /// - `toggle`: True to enable, false to disable (default = true).
    ///
    /// # See also
    ///
    /// * C++ API: `entity_builder::enable`
    #[doc(alias = "entity_builder::enable")]
    pub fn enable_id(self, id: impl IntoEntityIdExt) -> Self {
        unsafe { ecs_enable_id(self.world.world_ptr_mut(), self.raw_id, id.get_id(), true) }
        self
    }

    /// Enables a component or pair.
    ///
    /// # Type Parameters
    ///
    /// - `T`: The component to enable.
    ///
    /// # See also
    ///
    /// * C++ API: `entity_builder::enable`
    #[doc(alias = "entity_builder::enable")]
    pub fn enable<T: IntoComponentId>(self) -> Self {
        let world = self.world;
        self.enable_id(T::get_id(world))
    }

    /// Enables a pair with a specific ID for the second element.
    ///
    /// # Type Parameters
    ///
    /// - `First`: The first element of the pair.
    ///
    /// # Arguments
    ///
    /// - `second`: The ID of the second element of the pair.
    ///
    /// # See also
    ///
    /// * C++ API: `entity_builder::enable`
    #[doc(alias = "entity_builder::enable")]
    pub fn enable_pair_second<First: ComponentId>(self, second: impl IntoEntityId) -> Self {
        let world = self.world;
        self.enable_id((First::get_id(world), second))
    }

    /// Disables self (entity).
    ///
    /// Disabled entities are not matched with systems and cannot be searched with queries,
    /// unless explicitly specified in the query expression.
    ///
    /// # See also
    ///
    /// * C++ API: `entity_builder::disable`
    #[doc(alias = "entity_builder::disable")]
    pub fn disable_self(self) -> Self {
        unsafe { ecs_enable(self.world.world_ptr_mut(), self.raw_id, false) }
        self
    }

    /// Disables an ID which represents a component or pair.
    ///
    /// This sets the enabled bit for this ID. If this is the first time the ID is
    /// enabled or disabled, the bitset is added.
    ///
    /// # Arguments
    ///
    /// - `component_id`: The ID to disable.
    ///
    /// # See also
    ///
    /// * C++ API: `entity_builder::disable`
    #[doc(alias = "entity_builder::disable")]
    pub fn disable_id(self, id: impl IntoEntityIdExt) -> Self {
        unsafe { ecs_enable_id(self.world.world_ptr_mut(), self.raw_id, id.get_id(), false) }
        self
    }

    /// Disables a component or pair.
    ///
    /// # Type Parameters
    ///
    /// - `T`: The component to disable.
    ///
    /// # See also
    ///
    /// * C++ API: `entity_builder::disable`
    #[doc(alias = "entity_builder::disable")]
    pub fn disable<T: IntoComponentId>(self) -> Self {
        let world = self.world;
        self.disable_id(T::get_id(world))
    }

    /// Disables a pair with a specific ID for the second element.
    ///
    /// # Type Parameters
    ///
    /// - `First`: The first element of the pair.
    ///
    /// # Arguments
    ///
    /// - `second`: The ID of the second element of the pair.
    ///
    /// # See also
    ///
    /// * C++ API: `entity_builder::disable`
    #[doc(alias = "entity_builder::disable")]
    pub fn disable_pair_first<First: ComponentId>(self, second: impl IntoEntityId) -> Self {
        let world = self.world;
        self.disable_id((First::get_id(world), second))
    }
    /// Entities created in the function will have the current entity.
    /// This operation is thread safe.
    ///
    /// # Arguments
    ///
    /// - `func`: The function to call.
    ///
    /// # See also
    ///
    /// * C++ API: `entity_builder::with`
    #[doc(alias = "entity_builder::with")]
    pub fn with<F>(self, func: F) -> Self
    where
        F: FnOnce(),
    {
        unsafe {
            let prev = ecs_set_with(self.world.world_ptr_mut(), self.raw_id);
            func();
            ecs_set_with(self.world.world_ptr_mut(), prev);
        }
        self
    }

    /// Entities created in the function will have a pair consisting of a specified ID and the current entity.
    /// This operation is thread safe.
    ///
    /// # Arguments
    ///
    /// - `first`: The first element of the pair.
    /// - `func`: The function to call.///
    /// # See also
    ///
    /// * C++ API: `entity_builder::with`
    #[doc(alias = "entity_builder::with")]
    pub fn with_pair_first_id<F>(self, first: impl IntoEntityId, func: F) -> Self
    where
        F: FnOnce(),
    {
        unsafe {
            let prev = ecs_set_with(
                self.world.world_ptr_mut(),
                ecs_pair(first.get_id(), self.raw_id),
            );
            func();
            ecs_set_with(self.world.world_ptr_mut(), prev);
        }
        self
    }

    /// Entities created in the function will have a pair consisting of the current entity and a specified ID.
    /// This operation is thread safe.
    ///
    /// # Arguments
    ///
    /// - `second`: The second element of the pair.
    /// - `func`: The function to call.
    ///
    /// # See also
    ///
    /// * C++ API: `entity_builder::with`
    #[doc(alias = "entity_builder::with")]
    pub fn with_pair_second_id<F>(self, second: impl IntoEntityId, func: F) -> Self
    where
        F: FnOnce(),
    {
        unsafe {
            let prev = ecs_set_with(
                self.world.world_ptr_mut(),
                ecs_pair(self.raw_id, second.get_id()),
            );
            func();
            ecs_set_with(self.world.world_ptr_mut(), prev);
        }
        self
    }

    /// Entities created in the function will have a pair consisting of a specified component and the current entity.
    /// This operation is thread safe.
    ///
    /// # Type Parameters
    ///
    /// - `First`: The first element of the pair.
    ///
    /// # Arguments
    ///
    /// - `func`: The function to call.
    ///
    /// # See also
    ///
    /// * C++ API: `entity_builder::with`
    #[doc(alias = "entity_builder::with")]
    pub fn with_pair_first<First: ComponentId, F>(self, func: F) -> Self
    where
        F: FnOnce(),
    {
        let world = self.world;
        self.with_pair_first_id(First::get_id(world), func)
    }

    /// Entities created in the function will have a pair consisting of the current entity and a specified component.
    /// This operation is thread safe.
    ///
    /// # Type Parameters
    ///
    /// - `Second`: The second element of the pair.
    ///
    /// # Arguments
    ///
    /// - `func`: The function to call.
    ///
    /// # See also
    ///
    /// * C++ API: `entity_builder::with`
    #[doc(alias = "entity_builder::with")]
    pub fn with_pair_second<Second: ComponentId, F>(self, func: F) -> Self
    where
        F: FnOnce(),
    {
        let world = self.world;
        self.with_pair_second_id(Second::get_id(world), func)
    }

    /// The function will be ran with the scope set to the current entity.
    ///
    /// # Arguments
    ///
    /// - `func`: The function to call.
    ///
    /// # See also
    ///
    /// * C++ API: `entity_builder::scope`
    #[doc(alias = "entity_builder::scope")]
    pub fn run_in_scope<F>(self, func: F) -> Self
    where
        F: FnOnce(),
    {
        unsafe {
            let prev = ecs_set_scope(self.world.world_ptr_mut(), self.raw_id);
            func();
            ecs_set_scope(self.world.world_ptr_mut(), prev);
        }
        self
    }

    /// Return world scoped to entity
    ///
    /// # Returns
    ///
    /// A world scoped to the entity.
    ///
    /// # See also
    ///
    /// * C++ API: `entity_builder::get_world`
    #[doc(alias = "entity_builder::get_world")]
    pub fn scope(&self) -> ScopedWorld {
        ScopedWorld::new(self.world, self.raw_id)
    }

    /// Gets mut component.
    ///
    /// This operation returns a mutable reference to the component. If the entity
    /// did not yet have the component, it will be added. If a base entity had
    /// the component, it will be overridden, and the value of the base component
    /// will be copied to the entity before this function returns.
    ///
    /// # Type Parameters
    ///
    /// * `T`: The component to get.
    ///
    /// # Returns
    ///
    /// A mutable ref to the component value.
    ///
    /// # See also
    ///
    /// * C++ API: `entity::get_mut`
    #[doc(alias = "entity::get_mut")]
    #[allow(clippy::mut_from_ref)]
    pub fn get_mut<T: ComponentId>(self) -> &'static mut T::UnderlyingType {
        // This branch will be removed in release mode since this can be determined at compile time.
        if !T::IS_ENUM {
            let component_id = T::get_id(self.world);

            ecs_assert!(
                std::mem::size_of::<T>() != 0,
                FlecsErrorCode::InvalidParameter,
                "invalid type: {}",
                std::any::type_name::<T>()
            );

            unsafe {
                &mut *(ecs_get_mut_id(self.world.world_ptr_mut(), self.raw_id, component_id)
                    as *mut T::UnderlyingType)
            }
        } else {
            let component_id: IdT = T::get_id(self.world);
            let target: IdT =
                unsafe { ecs_get_target(self.world.world_ptr_mut(), self.raw_id, component_id, 0) };

            if target == 0 {
                // if there is no matching pair for (r,*), try just r
                unsafe {
                    &mut *(ecs_get_mut_id(self.world.world_ptr_mut(), self.raw_id, component_id)
                        as *mut T::UnderlyingType)
                }
            } else {
                // get constant value from constant entity
                let constant_value = unsafe {
                    ecs_get_mut_id(self.world.world_ptr_mut(), target, component_id)
                        as *mut T::UnderlyingType
                };

                ecs_assert!(
                    !constant_value.is_null(),
                    FlecsErrorCode::InternalError,
                    "missing enum constant value {}",
                    std::any::type_name::<T>()
                );

                unsafe { &mut *constant_value }
            }
        }
    }

    pub fn get_callback_mut<T: ComponentId + 'static>(
        self,
        callback: impl FnOnce(&'static mut T::UnderlyingType),
    ) -> bool {
        if self.has::<T>() {
            let comp = self.get_mut::<T>();
            callback(comp);
            true
        } else {
            false
        }
    }

    /// Gets mut component unchecked
    ///
    /// This operation returns a mutable reference to the component. If the entity
    /// did not yet have the component, it will be added. If a base entity had
    /// the component, it will be overridden, and the value of the base component
    /// will be copied to the entity before this function returns.
    ///
    /// # Safety
    ///
    /// If the entity does not have the component, this will cause a panic
    ///
    /// # Type Parameters
    ///
    /// * `T`: The component to get.
    ///
    /// # Returns
    ///
    /// A mutable ref to the component value.
    ///
    /// # See also
    ///
    /// * C++ API: `entity::get_mut`
    #[doc(hidden)] // flecs 3.2.12 yet to be released
    #[doc(alias = "entity::ensure")]
    pub unsafe fn ensure_mut_unchecked<T: ComponentId + ComponentType<Struct>>(
        &mut self,
    ) -> &mut T::UnderlyingType {
        let component_id = T::get_id(self.world);

        ecs_assert!(
            std::mem::size_of::<T>() != 0,
            FlecsErrorCode::InvalidParameter,
            "invalid type: {}",
            std::any::type_name::<T>()
        );

        let ptr = ecs_get_mut_id(self.world.world_ptr_mut(), self.raw_id, component_id)
            as *mut T::UnderlyingType;
        ecs_assert!(
            !ptr.is_null(),
            FlecsErrorCode::InternalError,
            "missing component {}",
            std::any::type_name::<T>()
        );

        &mut *ptr
    }

    /// Get mutable component value or pair (untyped).
    /// This operation returns a mutable pointer to the component. If the entity
    /// did not yet have the component, it will be added. If a base entity had
    /// the component, it will be overridden, and the value of the base component
    /// will be copied to the entity before this function returns.
    ///
    /// # Arguments
    ///
    /// * `comp`: The component to get.
    ///
    /// # Returns
    ///
    /// Pointer to the component value.
    ///
    /// # See also
    ///
    /// * C++ API: `entity::get_mut`
    #[doc(alias = "entity::get_mut")]
    pub fn get_untyped_mut(self, id: impl IntoEntityIdExt) -> *mut c_void {
        unsafe {
            ecs_get_mut_id(self.world.world_ptr_mut(), self.raw_id, id.get_id()) as *mut c_void
        }
    }

    /// Get a mutable reference for the first element of a pair
    /// This operation gets the value for a pair from the entity.
    ///
    /// # Type Parameters
    ///
    /// * `First`: The first part of the pair.
    ///
    /// # Arguments
    ///
    /// * `second`: The second element of the pair.
    ///
    /// # See also
    ///
    /// * C++ API: `entity::get_mut`
    #[doc(alias = "entity::get_mut")]
    pub fn get_pair_first_id_mut<First>(self, second: impl IntoEntityId) -> &'static mut First
    where
        First: ComponentId + ComponentType<Struct> + NotEmptyComponent,
    {
        let component_id = First::get_id(self.world);

        ecs_assert!(
            std::mem::size_of::<First>() != 0,
            FlecsErrorCode::InvalidParameter,
            "invalid type: {}",
            std::any::type_name::<First>()
        );

        // SAFETY: The pointer is valid because ecs_get_mut_id adds the component if not present, so
        // it is guaranteed to be valid
        unsafe {
            &mut *(ecs_get_mut_id(
                self.world.world_ptr_mut(),
                self.raw_id,
                ecs_pair(component_id, second.get_id()),
            ) as *mut First)
        }
    }

    /// Get a mutable reference for the first element of a pair
    /// This operation gets the value for a pair from the entity.
    ///
    /// # Type Parameters
    ///
    /// * `First`: The first part of the pair.
    /// * `Second`: The second part of the pair.
    ///
    /// # See also
    ///
    /// * C++ API: `entity::get_mut`
    #[doc(alias = "entity::get_mut")]
    pub fn get_pair_first_mut<First, Second>(&mut self) -> &'static mut First
    where
        First: ComponentId + ComponentType<Struct> + NotEmptyComponent,
        Second: ComponentId + ComponentType<Struct>,
    {
        self.get_pair_first_id_mut::<First>(Second::get_id(self.world))
    }

    /// Get a mutable reference for the second element of a pair.
    /// This operation gets the value for a pair from the entity.
    ///
    /// # Type Parameters
    ///
    /// * `Second`: The second element of the pair.
    ///
    /// # Arguments
    ///
    /// * `first`: The first element of the pair.
    ///
    /// # See also
    ///
    /// * C++ API: `entity::get_mut`
    #[doc(alias = "entity::get_mut")]
    pub fn get_pair_second_id_mut<Second>(self, first: impl IntoEntityId) -> &'static mut Second
    where
        Second: ComponentId + ComponentType<Struct> + NotEmptyComponent,
    {
        let component_id = Second::get_id(self.world);

        ecs_assert!(
            std::mem::size_of::<Second>() != 0,
            FlecsErrorCode::InvalidParameter,
            "invalid type: {}",
            std::any::type_name::<Second>()
        );

        // SAFETY: The pointer is valid because ecs_get_mut_id adds the component if not present, so
        // it is guaranteed to be valid
        unsafe {
            &mut *(ecs_get_mut_id(
                self.world.world_ptr_mut(),
                self.raw_id,
                ecs_pair(first.get_id(), component_id),
            ) as *mut Second)
        }
    }

    /// Get a mutable reference for the second element of a pair.
    /// This operation gets the value for a pair from the entity.
    ///
    /// # Type Parameters
    ///
    /// * `First`: The first element of the pair.
    /// * `Second`: The second element of the pair.
    ///
    /// # See also
    ///
    /// * C++ API: `entity::get_mut`
    #[doc(alias = "entity::get_mut")]
    pub fn get_pair_second_mut<First, Second>(&mut self) -> &'static mut Second
    where
        First: ComponentId + ComponentType<Struct> + EmptyComponent,
        Second: ComponentId + ComponentType<Struct> + NotEmptyComponent,
    {
        self.get_pair_second_id_mut::<Second>(First::get_id(self.world))
    }

    /// Signal that component or pair was modified.
    ///
    /// # Arguments
    ///
    /// * `comp` - The component that was modified.
    ///
    /// # See also
    ///
    /// * C++ API: `entity::modified`
    #[doc(alias = "entity::modified")]
    pub fn modified_id(self, id: impl IntoEntityIdExt) {
        unsafe { ecs_modified_id(self.world.world_ptr_mut(), self.raw_id, id.get_id()) }
    }

    /// Signal that component was modified.
    ///
    /// # Type Parameters
    ///
    /// * `T` - The type of the component that was modified.
    ///
    /// # See also
    ///
    /// * C++ API: `entity::modified`
    #[doc(alias = "entity::modified")]
    pub fn modified<T: IntoComponentId>(&self) {
        ecs_assert!(
            std::mem::size_of::<T>() != 0,
            FlecsErrorCode::InvalidParameter,
            "invalid type: {}",
            T::name(),
        );
        self.modified_id(T::get_id(self.world));
    }

    /// Signal that the first part of a pair was modified.
    ///
    /// # Type Parameters
    ///
    /// * `First` - The first part of the pair.
    ///
    /// # Arguments
    ///
    /// * `second` - The second element of the pair.
    ///
    /// # See also
    ///
    /// * C++ API: `entity::modified`
    #[doc(alias = "entity::modified")]
    pub fn modified_pair_first<First: ComponentId>(self, second: impl IntoEntityId) {
        ecs_assert!(
            std::mem::size_of::<First>() != 0,
            FlecsErrorCode::InvalidParameter,
            "invalid type: {}",
            std::any::type_name::<First>()
        );

        self.modified_id((First::get_id(self.world), second));
    }

    /// Get a reference to a component or pair.
    ///
    /// A reference allows for quick and safe access to a component value, and is
    /// a faster alternative to repeatedly calling `get` for the same component.
    ///
    /// - `T`: Component for which to get a reference.
    ///
    /// Returns: The reference component.
    ///
    /// # See also
    ///
    /// * C++ API: `entity::get_ref`
    #[doc(alias = "entity::get_ref")]
    pub fn get_ref<T: ComponentId>(&self) -> Ref<'a, T::UnderlyingType> {
        Ref::<T::UnderlyingType>::new(Some(self.world), self.raw_id, T::get_id(self.world))
    }

    /// Get a reference to the first component of pair
    ///
    /// A reference allows for quick and safe access to a component value, and is
    /// a faster alternative to repeatedly calling `get` for the same component.
    ///
    /// # Arguments
    ///
    /// * `second` - The entity associated with the second component in the pair.
    ///
    /// # Type Parameters
    ///
    /// * `First` - The type of the first component in the pair.
    ///
    /// # Returns
    ///
    /// A reference to the first component in the pair.
    ///
    /// # See also
    ///
    /// * C++ API: `entity::get_ref`
    #[doc(alias = "entity::get_ref")]
    pub fn get_ref_pair_first<First: ComponentId>(
        self,
        second: impl IntoEntityId,
    ) -> Ref<'a, First> {
        Ref::<First>::new(
            Some(self.world),
            self.raw_id,
            ecs_pair(First::get_id(self.world), second.get_id()),
        )
    }

    /// Get a reference to the second component of pair
    ///
    /// A reference allows for quick and safe access to a component value, and is
    /// a faster alternative to repeatedly calling `get` for the same component.
    ///
    /// # Arguments
    ///
    /// * `first` - The entity associated with the first component in the pair.
    ///
    /// # Type Parameters
    ///
    /// * `Second` - The type of the second component in the pair.
    ///
    /// # Returns
    ///
    /// A reference to the first component in the pair.
    ///
    /// # See also
    ///
    /// * C++ API: `entity::get_ref`
    #[doc(alias = "entity::get_ref")]
    pub fn get_ref_pair_second<Second: ComponentId>(
        &self,
        first: impl IntoEntityId,
    ) -> Ref<Second> {
        Ref::<Second>::new(
            Some(self.world),
            self.raw_id,
            ecs_pair(first.get_id(), Second::get_id(self.world)),
        )
    }

    /// Recursively flatten relationship (relationship, self)
    ///
    /// # Arguments
    ///
    /// * `relationship`: The relationship to flatten.
    ///
    /// # See also
    ///
    /// * C++ API: `entity::flatten`
    #[doc(alias = "entity::flatten")]
    pub fn flatten(self, relationship: impl IntoEntityId) {
        unsafe {
            ecs_flatten(
                self.world.world_ptr_mut(),
                ecs_pair(relationship.get_id(), self.raw_id),
                std::ptr::null_mut(),
            );
        }
    }

    /// Recursively flatten relationship (relationship, self) with desc
    ///
    /// # Arguments
    ///
    /// * `relationship`: The relationship to flatten.
    /// * `desc`: The flatten desc.
    ///
    /// # See also
    ///
    /// * C++ API: `entity::flatten`
    #[doc(alias = "entity::flatten")]
    #[allow(clippy::not_unsafe_ptr_arg_deref)]
    pub fn flatten_w_desc(self, relationship: impl IntoEntityId, desc: *const ecs_flatten_desc_t) {
        unsafe {
            ecs_flatten(
                self.world.world_ptr_mut(),
                ecs_pair(relationship.get_id(), self.raw_id),
                desc,
            );
        }
    }

    /// Clear an entity.
    ///
    /// This operation removes all components from an entity without recycling
    /// the entity id.
    ///
    /// # See also
    ///
    /// * C++ API: `entity::clear`
    #[doc(alias = "entity::clear")]
    #[allow(clippy::not_unsafe_ptr_arg_deref)]
    pub fn clear(&self) {
        unsafe { ecs_clear(self.world.world_ptr_mut(), self.raw_id) }
    }

    /// Delete an entity.
    ///
    /// Entities have to be deleted explicitly, and are not deleted when the
    /// entity object goes out of scope.
    ///
    /// # See also
    ///
    /// * C++ API: `entity::destruct`
    #[doc(alias = "entity::destruct")]
    pub fn destruct(self) {
        unsafe { ecs_delete(self.world.world_ptr_mut(), self.raw_id) }
    }

    /// Return entity as `entity_view`.
    /// This returns an `entity_view` instance for the entity which is a readonly
    /// version of the entity class.
    ///
    /// # See also
    ///
    /// * C++ API: `entity::view`
    #[doc(alias = "entity::view")]
    pub fn as_view(&self) -> EntityView {
        self.entity_view
    }
}<|MERGE_RESOLUTION|>--- conflicted
+++ resolved
@@ -4,7 +4,7 @@
     os::raw::c_void,
 };
 
-use flecs_ecs_sys::{ecs_emplace_id, ecs_new_w_id};
+use flecs_ecs_sys::{ecs_emplace_id, ecs_new_id};
 
 use super::{
     c_types::{IdT, SEPARATOR},
@@ -101,13 +101,6 @@
     }
 }
 
-// TODO: Unsafe static lifetime injected here
-impl<'a> From<IdT> for Entity<'a> {
-    fn from(value: IdT) -> Self {
-        Entity::new_id_only(value)
-    }
-}
-
 impl<'a> std::fmt::Display for Entity<'a> {
     fn fmt(&self, f: &mut std::fmt::Formatter<'_>) -> std::fmt::Result {
         if let Some(name) = self.name_optional() {
@@ -147,13 +140,7 @@
     pub fn new(world: impl IntoWorld<'a>) -> Self {
         let id = unsafe { ecs_new_id(world.world_ptr_mut()) };
         Self {
-<<<<<<< HEAD
             entity_view: EntityView::new(Some(world), id),
-=======
-            entity_view: EntityView::new_from_existing(world.get_world_raw(), unsafe {
-                ecs_new_w_id(world.world_ptr_mut(), 0)
-            }),
->>>>>>> 99ad80a8
         }
     }
 
@@ -194,7 +181,6 @@
     ///
     /// * C++ API: `entity::entity`
     #[doc(alias = "entity::entity")]
-    #[allow(clippy::not_unsafe_ptr_arg_deref)]
     pub fn new_named(world: impl IntoWorld<'a>, name: &CStr) -> Self {
         let desc = ecs_entity_desc_t {
             name: name.as_ptr(),
