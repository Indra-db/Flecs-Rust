use std::ffi::c_void;

use crate::core::*;

pub trait ReactorAPI<'a, P, T>: Builder<'a> + private::internal_ReactorAPI<'a, P, T>
where
    T: Iterable,
{
    /// Set action / ctx
    ///
    /// # Arguments
    ///
    /// * `callback` - the callback to set
    ///
    /// # See also
    ///
    /// * C++ API: `system_builder_i::run`
    #[doc(alias = "system_builder_i::ctx")]
    #[doc(alias = "observer_builder_i::ctx")]
    fn set_run_callback(&mut self, callback: ecs_iter_action_t) -> &mut Self;

    //fn set_instanced(&mut self, instanced: bool);

    /// Set context
    ///
    /// # See also
    ///
    /// * C++ API: `observer_builder_i::ctx`
    /// * C++ API: `system_builder_i::ctx`
    #[doc(alias = "observer_builder_i::ctx")]
    #[doc(alias = "system_builder_i::ctx")]
    fn set_context(&mut self, context: *mut c_void) -> &mut Self;

    fn each<Func>(&mut self, func: Func) -> <Self as builder::Builder<'a>>::BuiltType
    where
        Func: FnMut(T::TupleType<'_>) + 'static,
    {
        let binding_ctx = self.get_binding_context();

        let each_func = Box::new(func);
        let each_static_ref = Box::leak(each_func);

        binding_ctx.each = Some(each_static_ref as *mut _ as *mut c_void);
        binding_ctx.free_each = Some(Self::on_free_each);

        self.set_desc_callback(Some(Self::run_each::<Func> as unsafe extern "C" fn(_)));

        //self.set_instanced(true);

        self.build()
    }

    fn each_entity<Func>(&mut self, func: Func) -> <Self as builder::Builder<'a>>::BuiltType
    where
        Func: FnMut(&mut EntityView, T::TupleType<'_>) + 'static,
    {
        let binding_ctx = self.get_binding_context();

        let each_entity_func = Box::new(func);
        let each_entity_static_ref = Box::leak(each_entity_func);

        binding_ctx.each_entity = Some(each_entity_static_ref as *mut _ as *mut c_void);
        binding_ctx.free_each_entity = Some(Self::on_free_each_entity);

        self.set_desc_callback(Some(
            Self::run_each_entity::<Func> as unsafe extern "C" fn(_),
        ));

        //self.set_instanced(true);

        self.build()
    }

    fn each_iter<Func>(&mut self, func: Func) -> <Self as builder::Builder<'a>>::BuiltType
    where
<<<<<<< HEAD
        Func: FnMut(&mut Iter, usize, T::TupleType<'_>) + 'static,
=======
        Func: FnMut(&mut Iter<P>, usize, T::TupleType<'_>),
>>>>>>> 7c3ed4e5
    {
        let binding_ctx = self.get_binding_context();

        let each_iter_func = Box::new(func);
        let each_iter_static_ref = Box::leak(each_iter_func);

        binding_ctx.each_iter = Some(each_iter_static_ref as *mut _ as *mut c_void);
        binding_ctx.free_each_iter = Some(Self::on_free_each_iter);

        self.set_desc_callback(Some(Self::run_each_iter::<Func> as unsafe extern "C" fn(_)));

        //self.set_instanced(true);

        self.build()
    }

    fn iter_only<Func>(&mut self, func: Func) -> <Self as builder::Builder<'a>>::BuiltType
    where
<<<<<<< HEAD
        Func: FnMut(&mut Iter) + 'static,
=======
        Func: FnMut(&mut Iter<P>),
>>>>>>> 7c3ed4e5
    {
        let binding_ctx = self.get_binding_context();
        let iter_func = Box::new(func);
        let iter_static_ref = Box::leak(iter_func);
        binding_ctx.iter_only = Some(iter_static_ref as *mut _ as *mut c_void);
        binding_ctx.free_iter_only = Some(Self::on_free_iter_only);

        self.set_desc_callback(Some(Self::run_iter_only::<Func> as unsafe extern "C" fn(_)));

        //TODO are we sure this shouldn't be instanced?

        self.build()
    }

    fn iter<Func>(&mut self, func: Func) -> <Self as builder::Builder<'a>>::BuiltType
    where
<<<<<<< HEAD
        Func: FnMut(&mut Iter, T::TupleSliceType<'_>) + 'static,
=======
        Func: FnMut(&mut Iter<P>, T::TupleSliceType<'_>),
>>>>>>> 7c3ed4e5
    {
        let binding_ctx = self.get_binding_context();

        let iter_func = Box::new(func);
        let iter_static_ref = Box::leak(iter_func);

        binding_ctx.iter = Some(iter_static_ref as *mut _ as *mut c_void);
        binding_ctx.free_iter = Some(Self::on_free_iter);

        self.set_desc_callback(Some(Self::run_iter::<Func> as unsafe extern "C" fn(_)));

        //TODO are we sure this shouldn't be instanced?

        self.build()
    }
}

macro_rules! implement_reactor_api {
    ($param:ty, $type:ty) => {
        impl<'a, T> internal_ReactorAPI<'a, $param, T> for $type
        where
            T: Iterable,
        {
            fn set_binding_context(&mut self, binding_ctx: *mut c_void) -> &mut Self {
                self.desc.binding_ctx = binding_ctx;
                self
            }

            fn set_binding_context_free(
                &mut self,
                binding_ctx_free: flecs_ecs_sys::ecs_ctx_free_t,
            ) -> &mut Self {
                self.desc.binding_ctx_free = binding_ctx_free;
                self
            }

            fn desc_binding_context(&self) -> *mut c_void {
                self.desc.binding_ctx
            }

            fn set_desc_callback(
                &mut self,
                callback: Option<unsafe extern "C" fn(*mut flecs_ecs_sys::ecs_iter_t)>,
            ) {
                self.desc.callback = callback;
            }
        }

        impl<'a, T> ReactorAPI<'a, $param, T> for $type
        where
            T: Iterable,
        {
            fn set_run_callback(
                &mut self,
                callback: flecs_ecs::sys::ecs_iter_action_t,
            ) -> &mut Self {
                self.desc.run = callback;
                self
            }

            // fn set_instanced(&mut self, instanced: bool) {
            //     self.is_instanced = instanced;
            // }

            fn set_context(&mut self, context: *mut c_void) -> &mut Self {
                self.desc.ctx = context;
                self
            }
        }
    };
    ($type:ty) => {
        impl<'a, P, T> internal_ReactorAPI<'a, P, T> for $type
        where
            T: Iterable,
        {
            fn set_binding_context(&mut self, binding_ctx: *mut c_void) -> &mut Self {
                self.desc.binding_ctx = binding_ctx;
                self
            }

            fn set_binding_context_free(
                &mut self,
                binding_ctx_free: flecs_ecs_sys::ecs_ctx_free_t,
            ) -> &mut Self {
                self.desc.binding_ctx_free = binding_ctx_free;
                self
            }

            fn desc_binding_context(&self) -> *mut c_void {
                self.desc.binding_ctx
            }

            fn set_desc_callback(
                &mut self,
                callback: Option<unsafe extern "C" fn(*mut flecs_ecs_sys::ecs_iter_t)>,
            ) {
                self.desc.callback = callback;
            }
        }

        impl<'a, P, T> ReactorAPI<'a, P, T> for $type
        where
            T: Iterable,
        {
            fn set_run_callback(
                &mut self,
                callback: flecs_ecs::sys::ecs_iter_action_t,
            ) -> &mut Self {
                self.desc.run = callback;
                self
            }

            // fn set_instanced(&mut self, instanced: bool) {
            //     self.is_instanced = instanced;
            // }

            fn set_context(&mut self, context: *mut c_void) -> &mut Self {
                self.desc.ctx = context;
                self
            }
        }
    };
}

use flecs_ecs_sys::ecs_iter_action_t;
pub(crate) use implement_reactor_api;<|MERGE_RESOLUTION|>--- conflicted
+++ resolved
@@ -73,11 +73,7 @@
 
     fn each_iter<Func>(&mut self, func: Func) -> <Self as builder::Builder<'a>>::BuiltType
     where
-<<<<<<< HEAD
-        Func: FnMut(&mut Iter, usize, T::TupleType<'_>) + 'static,
-=======
-        Func: FnMut(&mut Iter<P>, usize, T::TupleType<'_>),
->>>>>>> 7c3ed4e5
+        Func: FnMut(&mut Iter<P>, usize, T::TupleType<'_>) + 'static,
     {
         let binding_ctx = self.get_binding_context();
 
@@ -96,11 +92,7 @@
 
     fn iter_only<Func>(&mut self, func: Func) -> <Self as builder::Builder<'a>>::BuiltType
     where
-<<<<<<< HEAD
-        Func: FnMut(&mut Iter) + 'static,
-=======
-        Func: FnMut(&mut Iter<P>),
->>>>>>> 7c3ed4e5
+        Func: FnMut(&mut Iter<P>) + 'static,
     {
         let binding_ctx = self.get_binding_context();
         let iter_func = Box::new(func);
@@ -117,11 +109,7 @@
 
     fn iter<Func>(&mut self, func: Func) -> <Self as builder::Builder<'a>>::BuiltType
     where
-<<<<<<< HEAD
-        Func: FnMut(&mut Iter, T::TupleSliceType<'_>) + 'static,
-=======
-        Func: FnMut(&mut Iter<P>, T::TupleSliceType<'_>),
->>>>>>> 7c3ed4e5
+        Func: FnMut(&mut Iter<P>, T::TupleSliceType<'_>) + 'static,
     {
         let binding_ctx = self.get_binding_context();
 
