--- conflicted
+++ resolved
@@ -85,16 +85,11 @@
                     );
                 }
 
-<<<<<<< HEAD
             let world = WorldRef::from_ptr(unsafe { (*iter).world });
             let iter = unsafe { &mut *iter };
             let components_access = world.components_access_map();
             components_access.increment_counters_from_iter(iter);
             iter.flags |= sys::EcsIterCppEach;
-=======
-                let iter = &mut *iter;
-                iter.flags |= sys::EcsIterCppEach;
->>>>>>> 6f89f9d2
 
                 let each = &mut *(iter.callback_ctx as *mut Func);
 
@@ -116,9 +111,8 @@
                     each(tuple);
                 }
 
-                if !CALLED_FROM_RUN {
-                    sys::ecs_table_unlock(iter.world, iter.table);
-                }
+            if !CALLED_FROM_RUN {
+                sys::ecs_table_unlock(iter.world, iter.table);
             }
             components_access.decrement_counters_from_iter(iter);
         }
@@ -138,42 +132,19 @@
         ) where
             Func: FnMut(EntityView, T::TupleType<'_>),
         {
-<<<<<<< HEAD
-            const {
-                assert!(
-                    !T::CONTAINS_ANY_TAG_TERM,
-                    "a type provided in the query signature is a Tag and cannot be used with `.each`. use `.run` instead or provide the tag with `.with()`"
-                );
-            }
-
-            let world = WorldRef::from_ptr(unsafe { (*iter).world });
-            let iter = unsafe { &mut *iter };
-            let components_access = world.components_access_map();
-            components_access.increment_counters_from_iter(iter);
-            iter.flags |= sys::EcsIterCppEach;
-
-            let each_entity = &mut *(iter.callback_ctx as *mut Func);
-
-            let mut components_data = T::create_ptrs(&*iter);
-            let iter_count = {
-                if iter.count == 0 && iter.table.is_null() {
-                    // If query has no This terms, count can be 0. Since each does not
-                    // have an entity parameter, just pass through components
-                    1_usize
-                } else {
-                    iter.count as usize
-=======
             unsafe {
                 const {
                     assert!(
                         !T::CONTAINS_ANY_TAG_TERM,
                         "a type provided in the query signature is a Tag and cannot be used with `.each`. use `.run` instead or provide the tag with `.with()`"
                     );
->>>>>>> 6f89f9d2
-                }
-
-                let iter = &mut *iter;
-                iter.flags |= sys::EcsIterCppEach;
+                }
+
+            let world = WorldRef::from_ptr(unsafe { (*iter).world });
+            let iter = unsafe { &mut *iter };
+            let components_access = world.components_access_map();
+            components_access.increment_counters_from_iter(iter);
+            iter.flags |= sys::EcsIterCppEach;
 
                 let each_entity = &mut *(iter.callback_ctx as *mut Func);
 
@@ -207,9 +178,8 @@
                     each_entity(entity, tuple);
                 }
 
-                if !CALLED_FROM_RUN {
-                    sys::ecs_table_unlock(iter.world, iter.table);
-                }
+            if !CALLED_FROM_RUN {
+                sys::ecs_table_unlock(iter.world, iter.table);
             }
             components_access.decrement_counters_from_iter(iter);
         }
@@ -228,7 +198,6 @@
         where
             Func: FnMut(TableIter<false, P>, usize, T::TupleType<'_>),
         {
-<<<<<<< HEAD
             const {
                 assert!(
                     !T::CONTAINS_ANY_TAG_TERM,
@@ -240,26 +209,6 @@
             let components_access = world.components_access_map();
             components_access.increment_counters_from_iter(iter);
             iter.flags |= sys::EcsIterCppEach;
-
-            let each_iter = &mut *(iter.callback_ctx as *mut Func);
-            let mut components_data = T::create_ptrs(&*iter);
-            let iter_count = {
-                if iter.count == 0 && iter.table.is_null() {
-                    1_usize
-                } else {
-                    iter.count as usize
-=======
-            unsafe {
-                const {
-                    assert!(
-                        !T::CONTAINS_ANY_TAG_TERM,
-                        "a type provided in the query signature is a Tag and cannot be used with `.each`. use `.run` instead or provide the tag with `.with()`"
-                    );
->>>>>>> 6f89f9d2
-                }
-
-                let iter = &mut *iter;
-                iter.flags |= sys::EcsIterCppEach;
 
                 let each_iter = &mut *(iter.callback_ctx as *mut Func);
                 let mut components_data = T::create_ptrs(&*iter);
@@ -277,15 +226,10 @@
                     let tuple = components_data.get_tuple(&*iter, i);
                     let iter_t = TableIter::new(iter);
 
-                    each_iter(iter_t, i, tuple);
-                }
-                sys::ecs_table_unlock(iter.world, iter.table);
-            }
-<<<<<<< HEAD
+                each_iter(iter_t, i, tuple);
+            }
             sys::ecs_table_unlock(iter.world, iter.table);
             components_access.decrement_counters_from_iter(iter);
-=======
->>>>>>> 6f89f9d2
         }
 
         /// Callback of the `iter_only` functionality
