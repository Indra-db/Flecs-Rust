--- conflicted
+++ resolved
@@ -14,7 +14,7 @@
     #[doc(hidden)]
     fn world_ptr(&self) -> *const WorldT {
         match self.get_world() {
-            Some(world) => world.world_ptr(),
+            Some(world) => world.raw_world.as_ptr(),
             None => std::ptr::null(),
         }
     }
@@ -80,11 +80,7 @@
     }
 }
 
-<<<<<<< HEAD
 impl<'a, T> IntoWorld<'a> for Query<'a, T>
-=======
-impl<T> IntoWorld for Query<T>
->>>>>>> 8395bb91
 where
     T: Iterable,
 {
