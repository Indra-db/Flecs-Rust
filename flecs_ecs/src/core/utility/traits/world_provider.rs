use crate::core::*;
use crate::sys;
use core::{ffi::c_void, marker::PhantomData, ops::Deref, ptr::NonNull};

/// Implementations of this trait can provide a reference to a world to operations
/// needing a world. This allows for easily extracting the world from things that
/// already have a reference to one.
pub trait WorldProvider<'a> {
    #[doc(hidden)]
    #[inline(always)]
    fn world_ptr_mut(&self) -> *mut sys::ecs_world_t {
        self.world().raw_world.as_ptr()
    }
    #[doc(hidden)]
    #[inline(always)]
    fn world_ptr(&self) -> *const sys::ecs_world_t {
        self.world().raw_world.as_ptr()
    }

    fn world(&self) -> WorldRef<'a>;
}

impl<'a> WorldProvider<'a> for IdView<'a> {
    #[inline(always)]
    fn world(&self) -> WorldRef<'a> {
        self.world
    }
}

impl<'a> WorldProvider<'a> for EntityView<'a> {
    #[inline(always)]
    fn world(&self) -> WorldRef<'a> {
        self.world
    }
}

impl<'a, T: ComponentId> WorldProvider<'a> for Component<'a, T> {
    #[inline(always)]
    fn world(&self) -> WorldRef<'a> {
        self.base.entity.world
    }
}

impl<'a> WorldProvider<'a> for UntypedComponent<'a> {
    #[inline(always)]
    fn world(&self) -> WorldRef<'a> {
        self.world
    }
}

impl<'a> WorldProvider<'a> for &'a World {
    #[inline(always)]
    fn world(&self) -> WorldRef<'a> {
        (*self).into()
    }
}

#[repr(C)]
#[derive(Debug, Eq, PartialEq, Clone, Copy)]
pub struct WorldRef<'a> {
    raw_world: NonNull<sys::ecs_world_t>,
    components: NonNull<FlecsIdMap>,
    pub(crate) components_array: NonNull<FlecsArray>,
    #[cfg(feature = "flecs_safety_readwrite_locks")]
    pub(crate) component_access: NonNull<ReadWriteComponentsMap>,
    _marker: PhantomData<&'a ()>,
}

unsafe impl Send for WorldRef<'_> {}

impl<'a> WorldRef<'a> {
    #[inline(always)]
    pub fn real_world(&self) -> WorldRef<'a> {
        unsafe {
            WorldRef::from_ptr(
                sys::ecs_get_world(self.world_ptr_mut() as *const c_void) as *mut sys::ecs_world_t
            )
        }
    }

    /// # Safety
    /// Caller must ensure `raw_world` points to a valid `sys::ecs_world_t`
    #[inline(always)]
    pub unsafe fn from_ptr(raw_world: *mut sys::ecs_world_t) -> Self {
<<<<<<< HEAD
        WorldRef {
            raw_world: NonNull::new_unchecked(raw_world),
            components: NonNull::new_unchecked(World::get_components_map_ptr(raw_world)),
            components_array: NonNull::new_unchecked(World::get_components_array_ptr(raw_world)),
            #[cfg(feature = "flecs_safety_readwrite_locks")]
            component_access: NonNull::new_unchecked(World::get_components_access_map(raw_world)),
            _marker: PhantomData,
=======
        unsafe {
            WorldRef {
                raw_world: NonNull::new_unchecked(raw_world),
                components: NonNull::new_unchecked(World::get_components_map_ptr(raw_world)),
                components_array: NonNull::new_unchecked(World::get_components_array_ptr(
                    raw_world,
                )),
                _marker: PhantomData,
            }
>>>>>>> 6f89f9d2
        }
    }
}

impl<'a> From<&'a World> for WorldRef<'a> {
    #[inline(always)]
    fn from(world: &'a World) -> Self {
        WorldRef {
            raw_world: world.raw_world,
            components: world.components,
            components_array: world.components_array,
            #[cfg(feature = "flecs_safety_readwrite_locks")]
            component_access: world.component_access,
            _marker: PhantomData,
        }
    }
}

impl<'a> From<&'a mut World> for WorldRef<'a> {
    #[inline(always)]
    fn from(world: &'a mut World) -> Self {
        WorldRef {
            raw_world: world.raw_world,
            components: world.components,
            components_array: world.components_array,
            #[cfg(feature = "flecs_safety_readwrite_locks")]
            component_access: world.component_access,
            _marker: PhantomData,
        }
    }
}

impl<'a> From<&'a *mut sys::ecs_world_t> for &WorldRef<'a> {
    #[inline(always)]
    fn from(value: &'a *mut sys::ecs_world_t) -> Self {
        unsafe { core::mem::transmute::<&'a *mut sys::ecs_world_t, &WorldRef>(value) }
    }
}

impl Deref for WorldRef<'_> {
    type Target = World;

    #[inline(always)]
    fn deref(&self) -> &Self::Target {
        unsafe { core::mem::transmute::<&WorldRef, &World>(self) }
    }
}

impl<'a> WorldProvider<'a> for WorldRef<'a> {
    #[inline(always)]
    fn world(&self) -> WorldRef<'a> {
        *self
    }
}

impl<'a> WorldProvider<'a> for &WorldRef<'a> {
    #[inline(always)]
    fn world(&self) -> WorldRef<'a> {
        **self
    }
}<|MERGE_RESOLUTION|>--- conflicted
+++ resolved
@@ -82,15 +82,6 @@
     /// Caller must ensure `raw_world` points to a valid `sys::ecs_world_t`
     #[inline(always)]
     pub unsafe fn from_ptr(raw_world: *mut sys::ecs_world_t) -> Self {
-<<<<<<< HEAD
-        WorldRef {
-            raw_world: NonNull::new_unchecked(raw_world),
-            components: NonNull::new_unchecked(World::get_components_map_ptr(raw_world)),
-            components_array: NonNull::new_unchecked(World::get_components_array_ptr(raw_world)),
-            #[cfg(feature = "flecs_safety_readwrite_locks")]
-            component_access: NonNull::new_unchecked(World::get_components_access_map(raw_world)),
-            _marker: PhantomData,
-=======
         unsafe {
             WorldRef {
                 raw_world: NonNull::new_unchecked(raw_world),
@@ -98,9 +89,12 @@
                 components_array: NonNull::new_unchecked(World::get_components_array_ptr(
                     raw_world,
                 )),
+                #[cfg(feature = "flecs_safety_readwrite_locks")]
+                component_access: NonNull::new_unchecked(World::get_components_access_map(
+                    raw_world,
+                )),
                 _marker: PhantomData,
             }
->>>>>>> 6f89f9d2
         }
     }
 }
