--- conflicted
+++ resolved
@@ -116,7 +116,11 @@
         // used for event handling with no data
         self.component_named::<()>("flecs::rust::() - None");
 
-<<<<<<< HEAD
+        #[cfg(feature = "flecs_module")]
+        self.component_named::<crate::addons::module::CustomModuleName>(
+            "flecs::rust::module::CustomModuleName",
+        );
+
         #[cfg(feature = "flecs_meta")]
         {
             self.component_named::<crate::prelude::meta::EcsTypeKind>("flecs::meta::type_kind");
@@ -138,12 +142,6 @@
             //     comp.opaque_func(crate::prelude::meta::flecs_entity_support);
             // });
         }
-=======
-        #[cfg(feature = "flecs_module")]
-        self.component_named::<crate::addons::module::CustomModuleName>(
-            "flecs::rust::module::CustomModuleName",
-        );
->>>>>>> d7e611dd
     }
 
     /// deletes and recreates the world
