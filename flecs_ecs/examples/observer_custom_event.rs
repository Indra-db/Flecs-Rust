include!("common");

#[derive(Component)]
struct MyEvent;

#[allow(dead_code)]
pub fn main() -> Result<Snap, String> {
    let world = World::new();

<<<<<<< HEAD
    //ignore snap in example, it's for snapshot testing
    world.import::<Snap>();

    // Create an observer for three events
=======
    // Create an observer for the custom event
>>>>>>> 7c3ed4e5
    world
        .observer::<MyEvent, &Position>()
        .each_iter(|it, index, _pos| {
            fprintln!(
                it,
                " - {}: {}: {}",
                it.event().name(),
                it.event_id().to_str(),
                it.entity(index)
            );
        });

    // The observer filter can be matched against the entity, so make sure it
    // has the Position component before emitting the event. This does not
    // trigger the observer yet.
    let entity = world.entity_named(c"e1").set(Position { x: 10.0, y: 20.0 });

    // Emit the custom event. This triggers the observer.
    world
        .event()
        .add::<Position>()
        .target(entity)
        .emit(&MyEvent);

    Ok(Snap::from(&world))

    // Output:
    //  - MyEvent: Position: e1
}<|MERGE_RESOLUTION|>--- conflicted
+++ resolved
@@ -7,14 +7,10 @@
 pub fn main() -> Result<Snap, String> {
     let world = World::new();
 
-<<<<<<< HEAD
     //ignore snap in example, it's for snapshot testing
     world.import::<Snap>();
 
-    // Create an observer for three events
-=======
     // Create an observer for the custom event
->>>>>>> 7c3ed4e5
     world
         .observer::<MyEvent, &Position>()
         .each_iter(|it, index, _pos| {
