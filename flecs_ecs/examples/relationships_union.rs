mod common;
use common::*;

// This example shows how to use union relationships. Union relationships behave
// much like exclusive relationships in that entities can have only one instance
// and that adding an instance removes the previous instance.
//
// What makes union relationships stand out is that changing the relationship
// target doesn't change the archetype of an entity. This allows for quick
// switching of tags, which can be useful when encoding state machines in ECS.
//
// There is a tradeoff, and that is that because a single archetype can contain
// entities with multiple targets, queries need to do a bit of extra work to
// only return the requested target.
//
// This code uses enumeration relationships. See the enum_relations example for
// more details.

#[derive(Component, Debug, PartialEq)]
#[repr(C)]
enum Movement {
    Walking,
    Running,
}

#[derive(Component, Debug, PartialEq)]
#[repr(C)]
enum Direction {
    Front,
    Back,
    Left,
    Right,
}
fn main() {
    // disabled v4 not yet supported
    /*
        //ignore snap in example, it's for snapshot testing
        let mut snap = Snap::setup_snapshot_test();

        let world = World::new();

        // Register Movement and Direction as union relationships. This ensures that
        // an entity can only have one Movement and one Direction.
        world.component::<Movement>().add::<flecs::Union>();
        world.component::<Direction>().add::<flecs::Union>();

        // Create a query that subscribes for all entities that have a Direction
        // and that are walking.
        // with<T>() requests no data by  so we must specify what we want.
        // in() requests Read-Only
        let q = world
        .query::<()>()
        .with_enum(Movement::Walking)
        .in_()
        .with_enum_wildcard::<Direction>()
        .in_()
        .build();

    // Create a few entities with various state combinations
    world
    .entity_named(c"e1")
    .add_enum(Movement::Walking)
    .add_enum(Direction::Front);

    world
    .entity_named(c"e2")
    .add_enum(Movement::Running)
    .add_enum(Direction::Left);

    let e3 = world
    .entity_named(c"e3")
    .add_enum(Movement::Running)
    .add_enum(Direction::Back);

    // Add Walking to e3. This will remove the Running case
    e3.add_enum(Movement::Walking);

    // Iterate the query
    q.iter_only(|it| {
        // Get the column with direction states. This is stored as an array
        // with identifiers to the individual states
        //since it's an union, we need to get the entity id for safety
        let movement = it.field::<Entity>(0).unwrap();
        let direction = it.field::<Entity>(1).unwrap();

        for i in 0..it.count() {
            fprintln!(
                snap,
                "{}: Movement: {:?}, Direction: {:?}",
                it.entity(i).name(),
                movement[i]
<<<<<<< HEAD
                    .entity_view(it.world())
                    .try_to_constant::<Movement>()
                    .unwrap(),
                direction[i]
                    .entity_view(it.world())
                    .try_to_constant::<Direction>()
                    .unwrap()
=======
                .entity_view(it.world())
                .to_constant::<Movement>()
                .unwrap(),
                direction[i]
                .entity_view(it.world())
                .to_constant::<Direction>()
                .unwrap()
>>>>>>> e4034775
            );
        }
    });

    snap.test();
    */

    // Output:
    //   e3: Movement: Walking, Direction: Back
    //   e1: Movement: Walking, Direction: Front
}<|MERGE_RESOLUTION|>--- conflicted
+++ resolved
@@ -89,15 +89,6 @@
                 "{}: Movement: {:?}, Direction: {:?}",
                 it.entity(i).name(),
                 movement[i]
-<<<<<<< HEAD
-                    .entity_view(it.world())
-                    .try_to_constant::<Movement>()
-                    .unwrap(),
-                direction[i]
-                    .entity_view(it.world())
-                    .try_to_constant::<Direction>()
-                    .unwrap()
-=======
                 .entity_view(it.world())
                 .to_constant::<Movement>()
                 .unwrap(),
@@ -105,7 +96,6 @@
                 .entity_view(it.world())
                 .to_constant::<Direction>()
                 .unwrap()
->>>>>>> e4034775
             );
         }
     });
