--- conflicted
+++ resolved
@@ -42,17 +42,8 @@
     world
         .observer::<CloseRequested, &flecs::Any>()
         .each_iter(|it, _index, _| {
-<<<<<<< HEAD
-            let reason = unsafe { it.param::<CloseRequested>().reason };
+            let reason = it.param().reason;
             fprintln!(it, "Close request with reason: {:?}", reason);
-=======
-            let close_requested = it.param();
-            fprintln!(
-                snap,
-                "Close request with reason: {:?}",
-                close_requested.reason
-            );
->>>>>>> 7c3ed4e5
         });
 
     let widget = world.entity_named(c"MyWidget");
@@ -68,14 +59,8 @@
     });
 
     // Observe the Resize event on the widget entity.
-<<<<<<< HEAD
-    widget.observe_payload(|payload: &mut Resize| {
+    widget.observe_payload(|payload: &Resize| {
         println!(
-=======
-    widget.observe_payload(|payload: &Resize| {
-        fprintln!(
-            snap,
->>>>>>> 7c3ed4e5
             "widget resized to {{ {}, {} }}!",
             payload.width, payload.height
         );
